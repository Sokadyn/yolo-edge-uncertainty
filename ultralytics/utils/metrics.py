--- conflicted
+++ resolved
@@ -1667,15 +1667,7 @@
             "metrics/mUE50_correct",
             "metrics/mUE50_incorrect",
             "metrics/mUE50-95_correct",
-<<<<<<< HEAD
             "metrics/mUE50-95_incorrect"
-=======
-            "metrics/mUE50-95_incorrect",
-            "metrics/max_mAP50_unc",
-            "metrics/max_mAP50_unc_thres",
-            "metrics/max_mAP50-95_unc",
-            "metrics/max_mAP50-95_unc_thres",
->>>>>>> 5ef2744a
         ]
 
     def mean_results(self) -> List[float]:
@@ -1687,15 +1679,7 @@
             self.box.mue50_correct,
             self.box.mue50_incorrect,
             self.box.mue_correct,
-<<<<<<< HEAD
             self.box.mue_incorrect
-=======
-            self.box.mue_incorrect,
-            self.box.max_map50_unc,
-            self.box.max_map50_unc_threshold,
-            self.box.max_map50_95_unc,
-            self.box.max_map50_95_unc_threshold,
->>>>>>> 5ef2744a
         ]
 
     @property
@@ -1709,15 +1693,7 @@
             "metrics/mUE50_correct": self.box.mue50_correct,
             "metrics/mUE50_incorrect": self.box.mue50_incorrect,
             "metrics/mUE50-95_correct": self.box.mue_correct,
-<<<<<<< HEAD
             "metrics/mUE50-95_incorrect": self.box.mue_incorrect
-=======
-            "metrics/mUE50-95_incorrect": self.box.mue_incorrect,
-            "metrics/max_mAP50_unc": self.box.max_map50_unc,
-            "metrics/max_mAP50_unc_thres": self.box.max_map50_unc_threshold,
-            "metrics/max_mAP50-95_unc": self.box.max_map50_95_unc,
-            "metrics/max_mAP50-95_unc_thres": self.box.max_map50_95_unc_threshold,
->>>>>>> 5ef2744a
         })
         return results
 
@@ -1731,15 +1707,6 @@
             return stats
         mue_results = self.calculate_uncertainty_error(stats)
         self.box.update_uncertainty(mue_results)
-<<<<<<< HEAD
-=======
-        # Calculate max mAP@0.5 and max mAP@0.5-0.95 over uncertainty thresholds
-        max_map50, max_map50_thr, max_map50_95, max_map50_95_thr = calculate_max_map_over_uncertainty(stats, self.names)
-        self.box.max_map50_unc = max_map50
-        self.box.max_map50_unc_threshold = max_map50_thr
-        self.box.max_map50_95_unc = max_map50_95
-        self.box.max_map50_95_unc_threshold = max_map50_95_thr
->>>>>>> 5ef2744a
         return stats
 
     def calculate_uncertainty_error(self, stats: Dict[str, np.ndarray]) -> Tuple[np.ndarray, np.ndarray, np.ndarray, np.ndarray]:
@@ -1767,11 +1734,7 @@
         ue_incorrect_per_iou = np.zeros(num_iou)
 
         # Uncertainty thresholds
-<<<<<<< HEAD
         thresholds = np.arange(0.01, 10.01, 0.05)
-=======
-        thresholds = np.arange(0.01, 5.01, 0.01)
->>>>>>> 5ef2744a
 
         for i in range(num_iou):
             tp_i = tp[:, i]
@@ -1817,66 +1780,4 @@
     def clear_stats(self):
         """Clear the stored statistics."""
         for v in self.stats.values():
-<<<<<<< HEAD
-            v.clear()
-=======
-            v.clear()
-
-    def update_stats_uncertainty(self, stat: Dict[str, Any]) -> None:
-        """
-        Update only the uncertainty-related statistics by appending new values to 'tp_after_unc' and 'unc'.
-
-        Args:
-            stat (Dict[str, any]): Dictionary containing new statistical values to append.
-        """
-        self.stats["tp_after_unc"].append(stat["tp_after_unc"])
-        self.stats["unc"].append(stat["unc"])
-
-
-def calculate_max_map_over_uncertainty(
-    stats: Dict[str, np.ndarray],
-    names: Dict[int, str] = {},
-    thresholds: np.ndarray = np.arange(0.01, 5.01, 0.01)
-) -> tuple:
-    """
-    Given the ideal uncertainty threshold, and filtering out all detections with uncertainty above this threshold,
-    how much can mAP be improved (max_mAP) by filtering out detections with high uncertainty.
-
-    Returns:
-        (max_map50, max_map50_thr, max_map50_95, max_map50_95_thr)
-    """
-    max_map50 = -1.0
-    max_map50_thr = 0.0
-    max_map50_95 = -1.0
-    max_map50_95_thr = 0.0
-    tp_all = stats["tp"]
-    conf_all = stats["conf"]
-    pred_cls_all = stats["pred_cls"]
-    target_cls_all = stats["target_cls"]
-    unc_all = stats["unc"]
-
-    for thr in thresholds:
-        mask = unc_all <= thr
-        if not np.any(mask):
-            continue
-        tp = tp_all[mask]
-        conf = conf_all[mask]
-        pred_cls = pred_cls_all[mask]
-        if tp.ndim == 1:
-            tp = tp[:, None]
-        if tp.shape[0] == 0:
-            continue
-        results = ap_per_class(tp, conf, pred_cls, target_cls_all, names=names)
-        ap = results[5]  # ap shape (num_classes, num_iou_thresholds)
-        if ap.size == 0:
-            continue
-        map50 = ap[:, 0].mean() if ap.shape[1] > 0 else 0.0
-        map50_95 = ap.mean() if ap.size > 0 else 0.0
-        if map50 > max_map50:
-            max_map50 = map50
-            max_map50_thr = thr
-        if map50_95 > max_map50_95:
-            max_map50_95 = map50_95
-            max_map50_95_thr = thr
-    return float(max_map50), float(max_map50_thr), float(max_map50_95), float(max_map50_95_thr)
->>>>>>> 5ef2744a
+            v.clear()