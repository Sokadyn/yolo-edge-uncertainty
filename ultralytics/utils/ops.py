# Ultralytics 🚀 AGPL-3.0 License - https://ultralytics.com/license

import contextlib
import math
import re
import time
from typing import Optional

import cv2
import numpy as np
import torch
import torch.nn.functional as F

from ultralytics.utils import LOGGER
from ultralytics.utils.metrics import batch_probiou


class Profile(contextlib.ContextDecorator):
    """
    Ultralytics Profile class for timing code execution.

    Use as a decorator with @Profile() or as a context manager with 'with Profile():'. Provides accurate timing
    measurements with CUDA synchronization support for GPU operations.

    Attributes:
        t (float): Accumulated time in seconds.
        device (torch.device): Device used for model inference.
        cuda (bool): Whether CUDA is being used for timing synchronization.

    Examples:
        Use as a context manager to time code execution
        >>> with Profile(device=device) as dt:
        ...     pass  # slow operation here
        >>> print(dt)  # prints "Elapsed time is 9.5367431640625e-07 s"

        Use as a decorator to time function execution
        >>> @Profile()
        ... def slow_function():
        ...     time.sleep(0.1)
    """

    def __init__(self, t: float = 0.0, device: Optional[torch.device] = None):
        """
        Initialize the Profile class.

        Args:
            t (float): Initial accumulated time in seconds.
            device (torch.device, optional): Device used for model inference to enable CUDA synchronization.
        """
        self.t = t
        self.device = device
        self.cuda = bool(device and str(device).startswith("cuda"))

    def __enter__(self):
        """Start timing."""
        self.start = self.time()
        return self

    def __exit__(self, type, value, traceback):  # noqa
        """Stop timing."""
        self.dt = self.time() - self.start  # delta-time
        self.t += self.dt  # accumulate dt

    def __str__(self):
        """Return a human-readable string representing the accumulated elapsed time."""
        return f"Elapsed time is {self.t} s"

    def time(self):
        """Get current time with CUDA synchronization if applicable."""
        if self.cuda:
            torch.cuda.synchronize(self.device)
        return time.perf_counter()


def segment2box(segment, width: int = 640, height: int = 640):
    """
    Convert segment coordinates to bounding box coordinates.

    Converts a single segment label to a box label by finding the minimum and maximum x and y coordinates.
    Applies inside-image constraint and clips coordinates when necessary.

    Args:
        segment (torch.Tensor): Segment coordinates in format (N, 2) where N is number of points.
        width (int): Width of the image in pixels.
        height (int): Height of the image in pixels.

    Returns:
        (np.ndarray): Bounding box coordinates in xyxy format [x1, y1, x2, y2].
    """
    x, y = segment.T  # segment xy
    # Clip coordinates if 3 out of 4 sides are outside the image
    if np.array([x.min() < 0, y.min() < 0, x.max() > width, y.max() > height]).sum() >= 3:
        x = x.clip(0, width)
        y = y.clip(0, height)
    inside = (x >= 0) & (y >= 0) & (x <= width) & (y <= height)
    x = x[inside]
    y = y[inside]
    return (
        np.array([x.min(), y.min(), x.max(), y.max()], dtype=segment.dtype)
        if any(x)
        else np.zeros(4, dtype=segment.dtype)
    )  # xyxy


def scale_boxes(img1_shape, boxes, img0_shape, ratio_pad=None, padding: bool = True, xywh: bool = False):
    """
    Rescale bounding boxes from one image shape to another.

    Rescales bounding boxes from img1_shape to img0_shape, accounting for padding and aspect ratio changes.
    Supports both xyxy and xywh box formats.

    Args:
        img1_shape (tuple): Shape of the source image (height, width).
        boxes (torch.Tensor): Bounding boxes to rescale in format (N, 4).
        img0_shape (tuple): Shape of the target image (height, width).
        ratio_pad (tuple, optional): Tuple of (ratio, pad) for scaling. If None, calculated from image shapes.
        padding (bool): Whether boxes are based on YOLO-style augmented images with padding.
        xywh (bool): Whether box format is xywh (True) or xyxy (False).

    Returns:
        (torch.Tensor): Rescaled bounding boxes in the same format as input.
    """
    if ratio_pad is None:  # calculate from img0_shape
        gain = min(img1_shape[0] / img0_shape[0], img1_shape[1] / img0_shape[1])  # gain  = old / new
        pad = (
            round((img1_shape[1] - img0_shape[1] * gain) / 2 - 0.1),
            round((img1_shape[0] - img0_shape[0] * gain) / 2 - 0.1),
        )  # wh padding
    else:
        gain = ratio_pad[0][0]
        pad = ratio_pad[1]

    if padding:
        boxes[..., 0] -= pad[0]  # x padding
        boxes[..., 1] -= pad[1]  # y padding
        if not xywh:
            boxes[..., 2] -= pad[0]  # x padding
            boxes[..., 3] -= pad[1]  # y padding
    boxes[..., :4] /= gain
    return clip_boxes(boxes, img0_shape)


def make_divisible(x: int, divisor):
    """
    Return the nearest number that is divisible by the given divisor.

    Args:
        x (int): The number to make divisible.
        divisor (int | torch.Tensor): The divisor.

    Returns:
        (int): The nearest number divisible by the divisor.
    """
    if isinstance(divisor, torch.Tensor):
        divisor = int(divisor.max())  # to int
    return math.ceil(x / divisor) * divisor


def nms_rotated(boxes, scores, threshold: float = 0.45, use_triu: bool = True):
    """
    Perform NMS on oriented bounding boxes using probiou and fast-nms.

    Args:
        boxes (torch.Tensor): Rotated bounding boxes with shape (N, 5) in xywhr format.
        scores (torch.Tensor): Confidence scores with shape (N,).
        threshold (float): IoU threshold for NMS.
        use_triu (bool): Whether to use torch.triu operator for upper triangular matrix operations.

    Returns:
        (torch.Tensor): Indices of boxes to keep after NMS.
    """
    sorted_idx = torch.argsort(scores, descending=True)
    boxes = boxes[sorted_idx]
    ious = batch_probiou(boxes, boxes)
    if use_triu:
        ious = ious.triu_(diagonal=1)
        # NOTE: handle the case when len(boxes) hence exportable by eliminating if-else condition
        pick = torch.nonzero((ious >= threshold).sum(0) <= 0).squeeze_(-1)
    else:
        n = boxes.shape[0]
        row_idx = torch.arange(n, device=boxes.device).view(-1, 1).expand(-1, n)
        col_idx = torch.arange(n, device=boxes.device).view(1, -1).expand(n, -1)
        upper_mask = row_idx < col_idx
        ious = ious * upper_mask
        # Zeroing these scores ensures the additional indices would not affect the final results
        scores[~((ious >= threshold).sum(0) <= 0)] = 0
        # NOTE: return indices with fixed length to avoid TFLite reshape error
        pick = torch.topk(scores, scores.shape[0]).indices
    return sorted_idx[pick]


def non_max_suppression(
    prediction,
    conf_thres: float = 0.25,
    iou_thres: float = 0.45,
    classes=None,
    agnostic: bool = False,
    multi_label: bool = False,
    labels=(),
    max_det: int = 300,
    nc: int = 0,  # number of classes (optional)
    max_time_img: float = 0.05,
    max_nms: int = 30000,
    max_wh: int = 7680,
    in_place: bool = True,
    rotated: bool = False,
    end2end: bool = False,
    return_idxs: bool = False,
):
    """
    Perform non-maximum suppression (NMS) on prediction results.

    Applies NMS to filter overlapping bounding boxes based on confidence and IoU thresholds. Supports multiple
    detection formats including standard boxes, rotated boxes, and masks.

    Args:
        prediction (torch.Tensor): Predictions with shape (batch_size, num_classes + 4 + num_masks, num_boxes)
            containing boxes, classes, and optional masks.
        conf_thres (float): Confidence threshold for filtering detections. Valid values are between 0.0 and 1.0.
        iou_thres (float): IoU threshold for NMS filtering. Valid values are between 0.0 and 1.0.
        classes (List[int], optional): List of class indices to consider. If None, all classes are considered.
        agnostic (bool): Whether to perform class-agnostic NMS.
        multi_label (bool): Whether each box can have multiple labels.
        labels (List[List[Union[int, float, torch.Tensor]]]): A priori labels for each image.
        max_det (int): Maximum number of detections to keep per image.
        nc (int): Number of classes. Indices after this are considered masks.
        max_time_img (float): Maximum time in seconds for processing one image.
        max_nms (int): Maximum number of boxes for torchvision.ops.nms().
        max_wh (int): Maximum box width and height in pixels.
        in_place (bool): Whether to modify the input prediction tensor in place.
        rotated (bool): Whether to handle Oriented Bounding Boxes (OBB).
        end2end (bool): Whether the model is end-to-end and doesn't require NMS.
        return_idxs (bool): Whether to return the indices of kept detections.

    Returns:
        output (List[torch.Tensor]): List of detections per image with shape (num_boxes, 6 + num_masks)
            containing (x1, y1, x2, y2, confidence, class, mask1, mask2, ...).
        keepi (List[torch.Tensor]): Indices of kept detections if return_idxs=True.
    """
    import torchvision  # scope for faster 'import ultralytics'

    # Checks
    assert 0 <= conf_thres <= 1, f"Invalid Confidence threshold {conf_thres}, valid values are between 0.0 and 1.0"
    assert 0 <= iou_thres <= 1, f"Invalid IoU {iou_thres}, valid values are between 0.0 and 1.0"
    if isinstance(prediction, (list, tuple)):  # YOLOv8 model in validation model, output = (inference_out, loss_out)
        prediction = prediction[0]  # select only inference output
    if classes is not None:
        classes = torch.tensor(classes, device=prediction.device)

    if prediction.shape[-1] == 6 or end2end:  # end-to-end model (BNC, i.e. 1,300,6)
        output = [pred[pred[:, 4] > conf_thres][:max_det] for pred in prediction]
        if classes is not None:
            output = [pred[(pred[:, 5:6] == classes).any(1)] for pred in output]
        return output

    bs = prediction.shape[0]  # batch size (BCN, i.e. 1,84,6300)
    nc = nc or (prediction.shape[1] - 4)  # number of classes
    extra = prediction.shape[1] - nc - 4  # number of extra info
    mi = 4 + nc  # mask start index
    xc = prediction[:, 4:mi].amax(1) > conf_thres  # candidates
    xinds = torch.stack([torch.arange(len(i), device=prediction.device) for i in xc])[..., None]  # to track idxs

    # Settings
    # min_wh = 2  # (pixels) minimum box width and height
    time_limit = 2.0 + max_time_img * bs  # seconds to quit after
    multi_label &= nc > 1  # multiple labels per box (adds 0.5ms/img)

    prediction = prediction.transpose(-1, -2)  # shape(1,84,6300) to shape(1,6300,84)
    if not rotated:
        if in_place:
            prediction[..., :4] = xywh2xyxy(prediction[..., :4])  # xywh to xyxy
        else:
            prediction = torch.cat((xywh2xyxy(prediction[..., :4]), prediction[..., 4:]), dim=-1)  # xywh to xyxy

    t = time.time()
    output = [torch.zeros((0, 6 + extra), device=prediction.device)] * bs
    keepi = [torch.zeros((0, 1), device=prediction.device)] * bs  # to store the kept idxs
    for xi, (x, xk) in enumerate(zip(prediction, xinds)):  # image index, (preds, preds indices)
        # Apply constraints
        # x[((x[:, 2:4] < min_wh) | (x[:, 2:4] > max_wh)).any(1), 4] = 0  # width-height
        filt = xc[xi]  # confidence
        x, xk = x[filt], xk[filt]

        # Cat apriori labels if autolabelling
        if labels and len(labels[xi]) and not rotated:
            lb = labels[xi]
            v = torch.zeros((len(lb), nc + extra + 4), device=x.device)
            v[:, :4] = xywh2xyxy(lb[:, 1:5])  # box
            v[range(len(lb)), lb[:, 0].long() + 4] = 1.0  # cls
            x = torch.cat((x, v), 0)

        # If none remain process next image
        if not x.shape[0]:
            continue

        # Detections matrix nx6 (xyxy, conf, cls)
        box, cls, mask = x.split((4, nc, extra), 1)

        if multi_label:
            i, j = torch.where(cls > conf_thres)
            x = torch.cat((box[i], x[i, 4 + j, None], j[:, None].float(), mask[i]), 1)
            xk = xk[i]
        else:  # best class only
            conf, j = cls.max(1, keepdim=True)
            filt = conf.view(-1) > conf_thres
            x = torch.cat((box, conf, j.float(), mask), 1)[filt]
            xk = xk[filt]

        # Filter by class
        if classes is not None:
            filt = (x[:, 5:6] == classes).any(1)
            x, xk = x[filt], xk[filt]

        # Check shape
        n = x.shape[0]  # number of boxes
        if not n:  # no boxes
            continue
        if n > max_nms:  # excess boxes
            filt = x[:, 4].argsort(descending=True)[:max_nms]  # sort by confidence and remove excess boxes
            x, xk = x[filt], xk[filt]

        # Batched NMS
        c = x[:, 5:6] * (0 if agnostic else max_wh)  # classes
        scores = x[:, 4]  # scores
        if rotated:
            boxes = torch.cat((x[:, :2] + c, x[:, 2:4], x[:, -1:]), dim=-1)  # xywhr
            i = nms_rotated(boxes, scores, iou_thres)
        else:
            boxes = x[:, :4] + c  # boxes (offset by class)
            i = torchvision.ops.nms(boxes, scores, iou_thres)  # NMS
        i = i[:max_det]  # limit detections

        output[xi], keepi[xi] = x[i], xk[i].reshape(-1)
        if (time.time() - t) > time_limit:
            LOGGER.warning(f"NMS time limit {time_limit:.3f}s exceeded")
            break  # time limit exceeded

    return (output, keepi) if return_idxs else output


def clip_boxes(boxes, shape):
    """
    Clip bounding boxes to image boundaries.

    Args:
        boxes (torch.Tensor | numpy.ndarray): Bounding boxes to clip.
        shape (tuple): Image shape as (height, width).

    Returns:
        (torch.Tensor | numpy.ndarray): Clipped bounding boxes.
    """
    if isinstance(boxes, torch.Tensor):  # faster individually (WARNING: inplace .clamp_() Apple MPS bug)
        boxes[..., 0] = boxes[..., 0].clamp(0, shape[1])  # x1
        boxes[..., 1] = boxes[..., 1].clamp(0, shape[0])  # y1
        boxes[..., 2] = boxes[..., 2].clamp(0, shape[1])  # x2
        boxes[..., 3] = boxes[..., 3].clamp(0, shape[0])  # y2
    else:  # np.array (faster grouped)
        boxes[..., [0, 2]] = boxes[..., [0, 2]].clip(0, shape[1])  # x1, x2
        boxes[..., [1, 3]] = boxes[..., [1, 3]].clip(0, shape[0])  # y1, y2
    return boxes


def clip_coords(coords, shape):
    """
    Clip line coordinates to image boundaries.

    Args:
        coords (torch.Tensor | numpy.ndarray): Line coordinates to clip.
        shape (tuple): Image shape as (height, width).

    Returns:
        (torch.Tensor | numpy.ndarray): Clipped coordinates.
    """
    if isinstance(coords, torch.Tensor):  # faster individually (WARNING: inplace .clamp_() Apple MPS bug)
        coords[..., 0] = coords[..., 0].clamp(0, shape[1])  # x
        coords[..., 1] = coords[..., 1].clamp(0, shape[0])  # y
    else:  # np.array (faster grouped)
        coords[..., 0] = coords[..., 0].clip(0, shape[1])  # x
        coords[..., 1] = coords[..., 1].clip(0, shape[0])  # y
    return coords


def scale_image(masks, im0_shape, ratio_pad=None):
    """
    Rescale masks to original image size.

    Takes resized and padded masks and rescales them back to the original image dimensions, removing any padding
    that was applied during preprocessing.

    Args:
        masks (np.ndarray): Resized and padded masks with shape [H, W, N] or [H, W, 3].
        im0_shape (tuple): Original image shape as (height, width).
        ratio_pad (tuple, optional): Ratio and padding values as ((ratio_h, ratio_w), (pad_h, pad_w)).

    Returns:
        (np.ndarray): Rescaled masks with shape [H, W, N] matching original image dimensions.
    """
    # Rescale coordinates (xyxy) from im1_shape to im0_shape
    im1_shape = masks.shape
    if im1_shape[:2] == im0_shape[:2]:
        return masks
    if ratio_pad is None:  # calculate from im0_shape
        gain = min(im1_shape[0] / im0_shape[0], im1_shape[1] / im0_shape[1])  # gain  = old / new
        pad = (im1_shape[1] - im0_shape[1] * gain) / 2, (im1_shape[0] - im0_shape[0] * gain) / 2  # wh padding
    else:
        pad = ratio_pad[1]

    top, left = (int(round(pad[1] - 0.1)), int(round(pad[0] - 0.1)))
    bottom, right = (
        im1_shape[0] - int(round(pad[1] + 0.1)),
        im1_shape[1] - int(round(pad[0] + 0.1)),
    )

    if len(masks.shape) < 2:
        raise ValueError(f'"len of masks shape" should be 2 or 3, but got {len(masks.shape)}')
    masks = masks[top:bottom, left:right]
    masks = cv2.resize(masks, (im0_shape[1], im0_shape[0]))
    if len(masks.shape) == 2:
        masks = masks[:, :, None]

    return masks


def xyxy2xywh(x):
    """
    Convert bounding box coordinates from (x1, y1, x2, y2) format to (x, y, width, height) format where (x1, y1) is the
    top-left corner and (x2, y2) is the bottom-right corner.

    Args:
        x (np.ndarray | torch.Tensor): Input bounding box coordinates in (x1, y1, x2, y2) format.

    Returns:
        (np.ndarray | torch.Tensor): Bounding box coordinates in (x, y, width, height) format.
    """
    assert x.shape[-1] == 4, f"input shape last dimension expected 4 but input shape is {x.shape}"
    y = empty_like(x)  # faster than clone/copy
    y[..., 0] = (x[..., 0] + x[..., 2]) / 2  # x center
    y[..., 1] = (x[..., 1] + x[..., 3]) / 2  # y center
    y[..., 2] = x[..., 2] - x[..., 0]  # width
    y[..., 3] = x[..., 3] - x[..., 1]  # height
    return y


def xywh2xyxy(x):
    """
    Convert bounding box coordinates from (x, y, width, height) format to (x1, y1, x2, y2) format where (x1, y1) is the
    top-left corner and (x2, y2) is the bottom-right corner. Note: ops per 2 channels faster than per channel.

    Args:
        x (np.ndarray | torch.Tensor): Input bounding box coordinates in (x, y, width, height) format.

    Returns:
        (np.ndarray | torch.Tensor): Bounding box coordinates in (x1, y1, x2, y2) format.
    """
    assert x.shape[-1] == 4, f"input shape last dimension expected 4 but input shape is {x.shape}"
    y = empty_like(x)  # faster than clone/copy
    xy = x[..., :2]  # centers
    wh = x[..., 2:] / 2  # half width-height
    y[..., :2] = xy - wh  # top left xy
    y[..., 2:] = xy + wh  # bottom right xy
    return y


def xywhn2xyxy(x, w: int = 640, h: int = 640, padw: int = 0, padh: int = 0):
    """
    Convert normalized bounding box coordinates to pixel coordinates.

    Args:
        x (np.ndarray | torch.Tensor): Normalized bounding box coordinates in (x, y, w, h) format.
        w (int): Image width in pixels.
        h (int): Image height in pixels.
        padw (int): Padding width in pixels.
        padh (int): Padding height in pixels.

    Returns:
        y (np.ndarray | torch.Tensor): The coordinates of the bounding box in the format [x1, y1, x2, y2] where
            x1,y1 is the top-left corner, x2,y2 is the bottom-right corner of the bounding box.
    """
    assert x.shape[-1] == 4, f"input shape last dimension expected 4 but input shape is {x.shape}"
    y = empty_like(x)  # faster than clone/copy
    y[..., 0] = w * (x[..., 0] - x[..., 2] / 2) + padw  # top left x
    y[..., 1] = h * (x[..., 1] - x[..., 3] / 2) + padh  # top left y
    y[..., 2] = w * (x[..., 0] + x[..., 2] / 2) + padw  # bottom right x
    y[..., 3] = h * (x[..., 1] + x[..., 3] / 2) + padh  # bottom right y
    return y


def xyxy2xywhn(x, w: int = 640, h: int = 640, clip: bool = False, eps: float = 0.0):
    """
    Convert bounding box coordinates from (x1, y1, x2, y2) format to (x, y, width, height, normalized) format. x, y,
    width and height are normalized to image dimensions.

    Args:
        x (np.ndarray | torch.Tensor): Input bounding box coordinates in (x1, y1, x2, y2) format.
        w (int): Image width in pixels.
        h (int): Image height in pixels.
        clip (bool): Whether to clip boxes to image boundaries.
        eps (float): Minimum value for box width and height.

    Returns:
        (np.ndarray | torch.Tensor): Normalized bounding box coordinates in (x, y, width, height) format.
    """
    if clip:
        x = clip_boxes(x, (h - eps, w - eps))
    assert x.shape[-1] == 4, f"input shape last dimension expected 4 but input shape is {x.shape}"
    y = empty_like(x)  # faster than clone/copy
    y[..., 0] = ((x[..., 0] + x[..., 2]) / 2) / w  # x center
    y[..., 1] = ((x[..., 1] + x[..., 3]) / 2) / h  # y center
    y[..., 2] = (x[..., 2] - x[..., 0]) / w  # width
    y[..., 3] = (x[..., 3] - x[..., 1]) / h  # height
    return y


def xywh2ltwh(x):
    """
    Convert bounding box format from [x, y, w, h] to [x1, y1, w, h] where x1, y1 are top-left coordinates.

    Args:
        x (np.ndarray | torch.Tensor): Input bounding box coordinates in xywh format.

    Returns:
        (np.ndarray | torch.Tensor): Bounding box coordinates in xyltwh format.
    """
    y = x.clone() if isinstance(x, torch.Tensor) else np.copy(x)
    y[..., 0] = x[..., 0] - x[..., 2] / 2  # top left x
    y[..., 1] = x[..., 1] - x[..., 3] / 2  # top left y
    return y


def xyxy2ltwh(x):
    """
    Convert bounding boxes from [x1, y1, x2, y2] to [x1, y1, w, h] format.

    Args:
        x (np.ndarray | torch.Tensor): Input bounding box coordinates in xyxy format.

    Returns:
        (np.ndarray | torch.Tensor): Bounding box coordinates in xyltwh format.
    """
    y = x.clone() if isinstance(x, torch.Tensor) else np.copy(x)
    y[..., 2] = x[..., 2] - x[..., 0]  # width
    y[..., 3] = x[..., 3] - x[..., 1]  # height
    return y


def ltwh2xywh(x):
    """
    Convert bounding boxes from [x1, y1, w, h] to [x, y, w, h] where xy1=top-left, xy=center.

    Args:
        x (torch.Tensor): Input bounding box coordinates.

    Returns:
        (np.ndarray | torch.Tensor): Bounding box coordinates in xywh format.
    """
    y = x.clone() if isinstance(x, torch.Tensor) else np.copy(x)
    y[..., 0] = x[..., 0] + x[..., 2] / 2  # center x
    y[..., 1] = x[..., 1] + x[..., 3] / 2  # center y
    return y


def xyxyxyxy2xywhr(x):
    """
    Convert batched Oriented Bounding Boxes (OBB) from [xy1, xy2, xy3, xy4] to [xywh, rotation] format.

    Args:
        x (numpy.ndarray | torch.Tensor): Input box corners with shape (N, 8) in [xy1, xy2, xy3, xy4] format.

    Returns:
        (numpy.ndarray | torch.Tensor): Converted data in [cx, cy, w, h, rotation] format with shape (N, 5).
            Rotation values are in radians from 0 to pi/2.
    """
    is_torch = isinstance(x, torch.Tensor)
    points = x.cpu().numpy() if is_torch else x
    points = points.reshape(len(x), -1, 2)
    rboxes = []
    for pts in points:
        # NOTE: Use cv2.minAreaRect to get accurate xywhr,
        # especially some objects are cut off by augmentations in dataloader.
        (cx, cy), (w, h), angle = cv2.minAreaRect(pts)
        rboxes.append([cx, cy, w, h, angle / 180 * np.pi])
    return torch.tensor(rboxes, device=x.device, dtype=x.dtype) if is_torch else np.asarray(rboxes)


def xywhr2xyxyxyxy(x):
    """
    Convert batched Oriented Bounding Boxes (OBB) from [xywh, rotation] to [xy1, xy2, xy3, xy4] format.

    Args:
        x (numpy.ndarray | torch.Tensor): Boxes in [cx, cy, w, h, rotation] format with shape (N, 5) or (B, N, 5).
            Rotation values should be in radians from 0 to pi/2.

    Returns:
        (numpy.ndarray | torch.Tensor): Converted corner points with shape (N, 4, 2) or (B, N, 4, 2).
    """
    cos, sin, cat, stack = (
        (torch.cos, torch.sin, torch.cat, torch.stack)
        if isinstance(x, torch.Tensor)
        else (np.cos, np.sin, np.concatenate, np.stack)
    )

    ctr = x[..., :2]
    w, h, angle = (x[..., i : i + 1] for i in range(2, 5))
    cos_value, sin_value = cos(angle), sin(angle)
    vec1 = [w / 2 * cos_value, w / 2 * sin_value]
    vec2 = [-h / 2 * sin_value, h / 2 * cos_value]
    vec1 = cat(vec1, -1)
    vec2 = cat(vec2, -1)
    pt1 = ctr + vec1 + vec2
    pt2 = ctr + vec1 - vec2
    pt3 = ctr - vec1 - vec2
    pt4 = ctr - vec1 + vec2
    return stack([pt1, pt2, pt3, pt4], -2)


def ltwh2xyxy(x):
    """
    Convert bounding box from [x1, y1, w, h] to [x1, y1, x2, y2] where xy1=top-left, xy2=bottom-right.

    Args:
        x (np.ndarray | torch.Tensor): Input bounding box coordinates.

    Returns:
        (np.ndarray | torch.Tensor): Bounding box coordinates in xyxy format.
    """
    y = x.clone() if isinstance(x, torch.Tensor) else np.copy(x)
    y[..., 2] = x[..., 2] + x[..., 0]  # width
    y[..., 3] = x[..., 3] + x[..., 1]  # height
    return y


def segments2boxes(segments):
    """
    Convert segment labels to box labels, i.e. (cls, xy1, xy2, ...) to (cls, xywh).

    Args:
        segments (list): List of segments where each segment is a list of points, each point is [x, y] coordinates.

    Returns:
        (np.ndarray): Bounding box coordinates in xywh format.
    """
    boxes = []
    for s in segments:
        x, y = s.T  # segment xy
        boxes.append([x.min(), y.min(), x.max(), y.max()])  # cls, xyxy
    return xyxy2xywh(np.array(boxes))  # cls, xywh


def resample_segments(segments, n: int = 1000):
    """
    Resample segments to n points each using linear interpolation.

    Args:
        segments (list): List of (N, 2) arrays where N is the number of points in each segment.
        n (int): Number of points to resample each segment to.

    Returns:
        (list): Resampled segments with n points each.
    """
    for i, s in enumerate(segments):
        if len(s) == n:
            continue
        s = np.concatenate((s, s[0:1, :]), axis=0)
        x = np.linspace(0, len(s) - 1, n - len(s) if len(s) < n else n)
        xp = np.arange(len(s))
        x = np.insert(x, np.searchsorted(x, xp), xp) if len(s) < n else x
        segments[i] = (
            np.concatenate([np.interp(x, xp, s[:, i]) for i in range(2)], dtype=np.float32).reshape(2, -1).T
        )  # segment xy
    return segments


def crop_mask(masks, boxes):
    """
    Crop masks to bounding box regions.

    Args:
        masks (torch.Tensor): Masks with shape (N, H, W).
        boxes (torch.Tensor): Bounding box coordinates with shape (N, 4) in relative point form.

    Returns:
        (torch.Tensor): Cropped masks.
    """
    _, h, w = masks.shape
    x1, y1, x2, y2 = torch.chunk(boxes[:, :, None], 4, 1)  # x1 shape(n,1,1)
    r = torch.arange(w, device=masks.device, dtype=x1.dtype)[None, None, :]  # rows shape(1,1,w)
    c = torch.arange(h, device=masks.device, dtype=x1.dtype)[None, :, None]  # cols shape(1,h,1)

    return masks * ((r >= x1) * (r < x2) * (c >= y1) * (c < y2))


def process_mask(protos, masks_in, bboxes, shape, upsample: bool = False):
    """
    Apply masks to bounding boxes using mask head output.

    Args:
        protos (torch.Tensor): Mask prototypes with shape (mask_dim, mask_h, mask_w).
        masks_in (torch.Tensor): Mask coefficients with shape (N, mask_dim) where N is number of masks after NMS.
        bboxes (torch.Tensor): Bounding boxes with shape (N, 4) where N is number of masks after NMS.
        shape (tuple): Input image size as (height, width).
        upsample (bool): Whether to upsample masks to original image size.

    Returns:
        (torch.Tensor): A binary mask tensor of shape [n, h, w], where n is the number of masks after NMS, and h and w
            are the height and width of the input image. The mask is applied to the bounding boxes.
    """
    c, mh, mw = protos.shape  # CHW
    ih, iw = shape
    masks = (masks_in @ protos.float().view(c, -1)).view(-1, mh, mw)  # CHW
    width_ratio = mw / iw
    height_ratio = mh / ih

    downsampled_bboxes = bboxes.clone()
    downsampled_bboxes[:, 0] *= width_ratio
    downsampled_bboxes[:, 2] *= width_ratio
    downsampled_bboxes[:, 3] *= height_ratio
    downsampled_bboxes[:, 1] *= height_ratio

    masks = crop_mask(masks, downsampled_bboxes)  # CHW
    if upsample:
        masks = F.interpolate(masks[None], shape, mode="bilinear", align_corners=False)[0]  # CHW
    return masks.gt_(0.0)


def process_mask_native(protos, masks_in, bboxes, shape):
    """
    Apply masks to bounding boxes using mask head output with native upsampling.

    Args:
        protos (torch.Tensor): Mask prototypes with shape (mask_dim, mask_h, mask_w).
        masks_in (torch.Tensor): Mask coefficients with shape (N, mask_dim) where N is number of masks after NMS.
        bboxes (torch.Tensor): Bounding boxes with shape (N, 4) where N is number of masks after NMS.
        shape (tuple): Input image size as (height, width).

    Returns:
        (torch.Tensor): Binary mask tensor with shape (H, W, N).
    """
    c, mh, mw = protos.shape  # CHW
    masks = (masks_in @ protos.float().view(c, -1)).view(-1, mh, mw)
    masks = scale_masks(masks[None], shape)[0]  # CHW
    masks = crop_mask(masks, bboxes)  # CHW
    return masks.gt_(0.0)


def scale_masks(masks, shape, padding: bool = True):
    """
    Rescale segment masks to target shape.

    Args:
        masks (torch.Tensor): Masks with shape (N, C, H, W).
        shape (tuple): Target height and width as (height, width).
        padding (bool): Whether masks are based on YOLO-style augmented images with padding.

    Returns:
        (torch.Tensor): Rescaled masks.
    """
    mh, mw = masks.shape[2:]
    gain = min(mh / shape[0], mw / shape[1])  # gain  = old / new
    pad = [mw - shape[1] * gain, mh - shape[0] * gain]  # wh padding
    if padding:
        pad[0] /= 2
        pad[1] /= 2
    top, left = (int(round(pad[1] - 0.1)), int(round(pad[0] - 0.1))) if padding else (0, 0)  # y, x
    bottom, right = (
        mh - int(round(pad[1] + 0.1)),
        mw - int(round(pad[0] + 0.1)),
    )
    masks = masks[..., top:bottom, left:right]

    masks = F.interpolate(masks, shape, mode="bilinear", align_corners=False)  # NCHW
    return masks


def scale_coords(img1_shape, coords, img0_shape, ratio_pad=None, normalize: bool = False, padding: bool = True):
    """
    Rescale segment coordinates from img1_shape to img0_shape.

    Args:
        img1_shape (tuple): Shape of the source image.
        coords (torch.Tensor): Coordinates to scale with shape (N, 2).
        img0_shape (tuple): Shape of the target image.
        ratio_pad (tuple, optional): Ratio and padding values as ((ratio_h, ratio_w), (pad_h, pad_w)).
        normalize (bool): Whether to normalize coordinates to range [0, 1].
        padding (bool): Whether coordinates are based on YOLO-style augmented images with padding.

    Returns:
        (torch.Tensor): Scaled coordinates.
    """
    if ratio_pad is None:  # calculate from img0_shape
        gain = min(img1_shape[0] / img0_shape[0], img1_shape[1] / img0_shape[1])  # gain  = old / new
        pad = (img1_shape[1] - img0_shape[1] * gain) / 2, (img1_shape[0] - img0_shape[0] * gain) / 2  # wh padding
    else:
        gain = ratio_pad[0][0]
        pad = ratio_pad[1]

    if padding:
        coords[..., 0] -= pad[0]  # x padding
        coords[..., 1] -= pad[1]  # y padding
    coords[..., 0] /= gain
    coords[..., 1] /= gain
    coords = clip_coords(coords, img0_shape)
    if normalize:
        coords[..., 0] /= img0_shape[1]  # width
        coords[..., 1] /= img0_shape[0]  # height
    return coords


def regularize_rboxes(rboxes):
    """
    Regularize rotated bounding boxes to range [0, pi/2].

    Args:
        rboxes (torch.Tensor): Input rotated boxes with shape (N, 5) in xywhr format.

    Returns:
        (torch.Tensor): Regularized rotated boxes.
    """
    x, y, w, h, t = rboxes.unbind(dim=-1)
    # Swap edge if t >= pi/2 while not being symmetrically opposite
    swap = t % math.pi >= math.pi / 2
    w_ = torch.where(swap, h, w)
    h_ = torch.where(swap, w, h)
    t = t % (math.pi / 2)
    return torch.stack([x, y, w_, h_, t], dim=-1)  # regularized boxes


def masks2segments(masks, strategy: str = "all"):
    """
    Convert masks to segments using contour detection.

    Args:
        masks (torch.Tensor): Binary masks with shape (batch_size, 160, 160).
        strategy (str): Segmentation strategy, either 'all' or 'largest'.

    Returns:
        (list): List of segment masks as float32 arrays.
    """
    from ultralytics.data.converter import merge_multi_segment

    segments = []
    for x in masks.int().cpu().numpy().astype("uint8"):
        c = cv2.findContours(x, cv2.RETR_EXTERNAL, cv2.CHAIN_APPROX_SIMPLE)[0]
        if c:
            if strategy == "all":  # merge and concatenate all segments
                c = (
                    np.concatenate(merge_multi_segment([x.reshape(-1, 2) for x in c]))
                    if len(c) > 1
                    else c[0].reshape(-1, 2)
                )
            elif strategy == "largest":  # select largest segment
                c = np.array(c[np.array([len(x) for x in c]).argmax()]).reshape(-1, 2)
        else:
            c = np.zeros((0, 2))  # no segments found
        segments.append(c.astype("float32"))
    return segments


def convert_torch2numpy_batch(batch: torch.Tensor) -> np.ndarray:
    """
    Convert a batch of FP32 torch tensors to NumPy uint8 arrays, changing from BCHW to BHWC layout.

    Args:
        batch (torch.Tensor): Input tensor batch with shape (Batch, Channels, Height, Width) and dtype torch.float32.

    Returns:
        (np.ndarray): Output NumPy array batch with shape (Batch, Height, Width, Channels) and dtype uint8.
    """
    return (batch.permute(0, 2, 3, 1).contiguous() * 255).clamp(0, 255).to(torch.uint8).cpu().numpy()


def clean_str(s):
    """
    Clean a string by replacing special characters with '_' character.

    Args:
        s (str): A string needing special characters replaced.

    Returns:
        (str): A string with special characters replaced by an underscore _.
    """
    return re.sub(pattern="[|@#!¡·$€%&()=?¿^*;:,¨´><+]", repl="_", string=s)


def empty_like(x):
    """Create empty torch.Tensor or np.ndarray with same shape as input and float32 dtype."""
    return (
        torch.empty_like(x, dtype=torch.float32) if isinstance(x, torch.Tensor) else np.empty_like(x, dtype=np.float32)
    )


def calc_cls_sigmoid_single_sample_uncertainty(cls_probs):
    """
    Calculate the entropy of the class probability distributions for a sigmoid vector.

    Args:
        cls_probs (torch.Tensor): Class probabilities with shape (batch_size, num_classes, num_detectors).

    Returns:
<<<<<<< HEAD
        torch.Tensor: Entropy values with shape (batch_size, 1, num_detectors).
    """
    entropy = -torch.sum((cls_probs * torch.log2(cls_probs + 1e-6) +
                          (1 - cls_probs) * torch.log2(1 - cls_probs + 1e-6)), dim=1, keepdim=True)
=======
        torch.Tensor: Entropy values with shape (batch_size, 1, num_anchors).
    """
    entropy = -torch.sum((cls_probs * torch.log2(cls_probs + 1e-8) +
                          (1 - cls_probs) * torch.log2(1 - cls_probs + 1e-8)), dim=1, keepdim=True)
>>>>>>> 5ef2744a
    return entropy


def calc_cls_softmax_single_sample_uncertainty(cls_probs):
    """
    Calculate the entropy of the class probability distributions for a softmax vector.

    Args:
        cls_probs (torch.Tensor): Class probabilities with shape (batch_size, num_classes, num_detectors).

    Returns:
<<<<<<< HEAD
        torch.Tensor: Entropy values with shape (batch_size, 1, num_detectors).
    """
    entropy = -torch.sum(cls_probs * torch.log2(cls_probs + 1e-6), dim=1, keepdim=True)# / max_entropy
=======
        torch.Tensor: Entropy values with shape (batch_size, 1, num_anchors).
    """
    entropy = -torch.sum(cls_probs * torch.log2(cls_probs + 1e-8), dim=1, keepdim=True)# / max_entropy
>>>>>>> 5ef2744a
    return entropy


def calc_cls_sigmoid_multi_sample_uncertainty(cls_samples):
    """
    Calculate the entropy of the class probability distributions for a multi-sample vector.

    Args:
        cls_samples (torch.Tensor): Class probabilities (sigmoid) with shape (num_samples, batch, num_detectors, num_classes).

    Returns:
        torch.Tensor: Entropy values with shape (batch, 1, num_detectors).
    """
<<<<<<< HEAD
    avg = cls_samples.mean(dim=0)
    total_uncertainty = (-avg * (avg + 1e-6).log2() - (1 - avg) * (1 - avg + 1e-6).log2()).sum(dim=-1).unsqueeze(-1)
    entropy = (-cls_samples * (cls_samples + 1e-6).log2() - (1 - cls_samples) * (1 - cls_samples + 1e-6).log2()).sum(dim=-1)
    aleatoric_uncertainty = entropy.mean(dim=0).unsqueeze(-1)
    epistemic_uncertainty = total_uncertainty - aleatoric_uncertainty
    return total_uncertainty # epistemic_uncertainty


def calc_cls_softmax_multi_sample_uncertainty(cls_samples):
    """
    Calculate the entropy of the class probability distributions for a multi-sample vector.

    Args:
        cls_samples (torch.Tensor): Class probabilities (softmax) with shape (num_samples, batch, num_detectors, num_classes).

    Returns:
        torch.Tensor: Entropy values with shape (batch, 1, num_detectors).
    """
    avg = cls_samples.mean(dim=0)
    total_uncertainty = (-avg * (avg + 1e-6).log2()).sum(dim=-1).unsqueeze(-1)
    entropy = (-cls_samples * (cls_samples + 1e-6).log2()).sum(dim=-1)
    aleatoric_uncertainty = entropy.mean(dim=0).unsqueeze(-1)
    epistemic_uncertainty = (total_uncertainty - aleatoric_uncertainty)
=======
    n_classes = cls_samples.shape[-1]
    avg = cls_samples.mean(dim=0)
    total_uncertainty = (-avg * (avg + 1e-8).log2()).sum(dim=-1).unsqueeze(-1)
    entropy = (-cls_samples * (cls_samples + 1e-8).log2()).sum(dim=-1)
    aleatoric_uncertainty = entropy.mean(dim=0).unsqueeze(-1)
    epistemic_uncertainty = (total_uncertainty - aleatoric_uncertainty)
    epistemic_uncertainty = epistemic_uncertainty

>>>>>>> 5ef2744a
    return total_uncertainty # epistemic_uncertainty<|MERGE_RESOLUTION|>--- conflicted
+++ resolved
@@ -896,17 +896,10 @@
         cls_probs (torch.Tensor): Class probabilities with shape (batch_size, num_classes, num_detectors).
 
     Returns:
-<<<<<<< HEAD
         torch.Tensor: Entropy values with shape (batch_size, 1, num_detectors).
     """
     entropy = -torch.sum((cls_probs * torch.log2(cls_probs + 1e-6) +
                           (1 - cls_probs) * torch.log2(1 - cls_probs + 1e-6)), dim=1, keepdim=True)
-=======
-        torch.Tensor: Entropy values with shape (batch_size, 1, num_anchors).
-    """
-    entropy = -torch.sum((cls_probs * torch.log2(cls_probs + 1e-8) +
-                          (1 - cls_probs) * torch.log2(1 - cls_probs + 1e-8)), dim=1, keepdim=True)
->>>>>>> 5ef2744a
     return entropy
 
 
@@ -918,15 +911,9 @@
         cls_probs (torch.Tensor): Class probabilities with shape (batch_size, num_classes, num_detectors).
 
     Returns:
-<<<<<<< HEAD
         torch.Tensor: Entropy values with shape (batch_size, 1, num_detectors).
     """
     entropy = -torch.sum(cls_probs * torch.log2(cls_probs + 1e-6), dim=1, keepdim=True)# / max_entropy
-=======
-        torch.Tensor: Entropy values with shape (batch_size, 1, num_anchors).
-    """
-    entropy = -torch.sum(cls_probs * torch.log2(cls_probs + 1e-8), dim=1, keepdim=True)# / max_entropy
->>>>>>> 5ef2744a
     return entropy
 
 
@@ -940,7 +927,6 @@
     Returns:
         torch.Tensor: Entropy values with shape (batch, 1, num_detectors).
     """
-<<<<<<< HEAD
     avg = cls_samples.mean(dim=0)
     total_uncertainty = (-avg * (avg + 1e-6).log2() - (1 - avg) * (1 - avg + 1e-6).log2()).sum(dim=-1).unsqueeze(-1)
     entropy = (-cls_samples * (cls_samples + 1e-6).log2() - (1 - cls_samples) * (1 - cls_samples + 1e-6).log2()).sum(dim=-1)
@@ -964,14 +950,4 @@
     entropy = (-cls_samples * (cls_samples + 1e-6).log2()).sum(dim=-1)
     aleatoric_uncertainty = entropy.mean(dim=0).unsqueeze(-1)
     epistemic_uncertainty = (total_uncertainty - aleatoric_uncertainty)
-=======
-    n_classes = cls_samples.shape[-1]
-    avg = cls_samples.mean(dim=0)
-    total_uncertainty = (-avg * (avg + 1e-8).log2()).sum(dim=-1).unsqueeze(-1)
-    entropy = (-cls_samples * (cls_samples + 1e-8).log2()).sum(dim=-1)
-    aleatoric_uncertainty = entropy.mean(dim=0).unsqueeze(-1)
-    epistemic_uncertainty = (total_uncertainty - aleatoric_uncertainty)
-    epistemic_uncertainty = epistemic_uncertainty
-
->>>>>>> 5ef2744a
     return total_uncertainty # epistemic_uncertainty