--- conflicted
+++ resolved
@@ -35,13 +35,9 @@
         super().__init__(dataloader, save_dir, args, _callbacks)
         self.metrics = DetMetricsUncertainty()
         self.uncertainty_bins = np.zeros(100)
-<<<<<<< HEAD
         self.bin_edges = np.linspace(0, 10, 101)
         if hasattr(self, 'model') and self.model is not None:
             initialize_uncertainty_layers(self.model, self.args)
-=======
-        self.bin_edges = np.linspace(0, 5, 101)
->>>>>>> 5ef2744a
 
     def preprocess(self, batch: Dict[str, Any]) -> Dict[str, Any]:
         """
@@ -140,13 +136,6 @@
         plt.grid(True)
         plt.tight_layout()
 
-<<<<<<< HEAD
-=======
-        print("Head Name:", head_name)
-        print("Save Directory:", self.save_dir)
-        print(f"Saving uncertainty histogram to {self.save_dir / 'final_uncertainty_histogram.png'}")
-
->>>>>>> 5ef2744a
         plt.savefig(str(self.save_dir / "uncertainty_histogram.png"))
         plt.close()
 
