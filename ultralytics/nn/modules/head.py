# Ultralytics 🚀 AGPL-3.0 License - https://ultralytics.com/license
"""Model head modules."""

import copy
import math
from typing import List, Optional, Tuple, Union

import torch
import torch.nn as nn
import torch.nn.functional as F
from torch.nn.init import constant_, xavier_uniform_

from ultralytics.utils.tal import TORCH_1_10, dist2bbox, dist2rbox, make_anchors
from ultralytics.utils.torch_utils import fuse_conv_and_bn, smart_inference_mode

from .block import DFL, SAVPE, BNContrastiveHead, ContrastiveHead, Proto, Residual, SwiGLUFFN, DropBlock2D
from .conv import Conv, DWConv
from .transformer import MLP, DeformableTransformerDecoder, DeformableTransformerDecoderLayer
from .utils import bias_init_with_prob, linear_init
from torch.distributions import Dirichlet
from ultralytics.utils.ops import calc_cls_sigmoid_single_sample_uncertainty, calc_cls_softmax_single_sample_uncertainty, calc_cls_sigmoid_multi_sample_uncertainty, calc_cls_softmax_multi_sample_uncertainty
from ultralytics.nn.modules.activation import AGLU

__all__ = "Detect", "Segment", "Pose", "Classify", "OBB", "RTDETRDecoder", "v10Detect", "YOLOEDetect", "YOLOESegment", "DetectBaseConfidence", "DetectBaseUncertainty", "DetectEnsemble", "DetectMCDropout", "DetectEDLMEH", "DetectDFLUncertainty"


class Detect(nn.Module):
    """
    YOLO Detect head for object detection models.

    This class implements the detection head used in YOLO models for predicting bounding boxes and class probabilities.
    It supports both training and inference modes, with optional end-to-end detection capabilities.

    Attributes:
        dynamic (bool): Force grid reconstruction.
        export (bool): Export mode flag.
        format (str): Export format.
        end2end (bool): End-to-end detection mode.
        max_det (int): Maximum detections per image.
        shape (tuple): Input shape.
        anchors (torch.Tensor): Anchor points.
        strides (torch.Tensor): Feature map strides.
        legacy (bool): Backward compatibility for v3/v5/v8/v9 models.
        xyxy (bool): Output format, xyxy or xywh.
        nc (int): Number of classes.
        nl (int): Number of detection layers.
        reg_max (int): DFL channels.
        no (int): Number of outputs per anchor.
        stride (torch.Tensor): Strides computed during build.
        cv2 (nn.ModuleList): Convolution layers for box regression.
        cv3 (nn.ModuleList): Convolution layers for classification.
        dfl (nn.Module): Distribution Focal Loss layer.
        one2one_cv2 (nn.ModuleList): One-to-one convolution layers for box regression.
        one2one_cv3 (nn.ModuleList): One-to-one convolution layers for classification.

    Methods:
        forward: Perform forward pass and return predictions.
        forward_end2end: Perform forward pass for end-to-end detection.
        bias_init: Initialize detection head biases.
        decode_bboxes: Decode bounding boxes from predictions.
        postprocess: Post-process model predictions.

    Examples:
        Create a detection head for 80 classes
        >>> detect = Detect(nc=80, ch=(256, 512, 1024))
        >>> x = [torch.randn(1, 256, 80, 80), torch.randn(1, 512, 40, 40), torch.randn(1, 1024, 20, 20)]
        >>> outputs = detect(x)
    """

    dynamic = False  # force grid reconstruction
    export = False  # export mode
    format = None  # export format
    end2end = False  # end2end
    max_det = 300  # max_det
    shape = None
    anchors = torch.empty(0)  # init
    strides = torch.empty(0)  # init
    legacy = False  # backward compatibility for v3/v5/v8/v9 models
    xyxy = False  # xyxy or xywh output

    def __init__(self, nc: int = 80, ch: Tuple = ()):
        """
        Initialize the YOLO detection layer with specified number of classes and channels.

        Args:
            nc (int): Number of classes.
            ch (tuple): Tuple of channel sizes from backbone feature maps.
        """
        super().__init__()
        self.nc = nc  # number of classes
        self.nl = len(ch)  # number of detection layers
        self.reg_max = 16  # DFL channels (ch[0] // 16 to scale 4/8/12/16/20 for n/s/m/l/x)
        self.no = nc + self.reg_max * 4  # number of outputs per anchor
        self.stride = torch.zeros(self.nl)  # strides computed during build
        c2, c3 = max((16, ch[0] // 4, self.reg_max * 4)), max(ch[0], min(self.nc, 100))  # channels
        self.cv2 = nn.ModuleList(
            nn.Sequential(Conv(x, c2, 3), Conv(c2, c2, 3), nn.Conv2d(c2, 4 * self.reg_max, 1)) for x in ch
        )
        self.cv3 = (
            nn.ModuleList(nn.Sequential(Conv(x, c3, 3), Conv(c3, c3, 3), nn.Conv2d(c3, self.nc, 1)) for x in ch)
            if self.legacy
            else nn.ModuleList(
                nn.Sequential(
                    nn.Sequential(DWConv(x, x, 3), Conv(x, c3, 1)),
                    nn.Sequential(DWConv(c3, c3, 3), Conv(c3, c3, 1)),
                    nn.Conv2d(c3, self.nc, 1),
                )
                for x in ch
            )
        )
        self.dfl = DFL(self.reg_max) if self.reg_max > 1 else nn.Identity()

        if self.end2end:
            self.one2one_cv2 = copy.deepcopy(self.cv2)
            self.one2one_cv3 = copy.deepcopy(self.cv3)

    def forward(self, x: List[torch.Tensor]) -> Union[List[torch.Tensor], Tuple]:
        """Concatenate and return predicted bounding boxes and class probabilities."""
        if self.end2end:
            return self.forward_end2end(x)

        for i in range(self.nl):
            x[i] = torch.cat((self.cv2[i](x[i]), self.cv3[i](x[i])), 1)
        if self.training:  # Training path
            return x
        y = self._inference(x)
        return y if self.export else (y, x)

    def forward_end2end(self, x: List[torch.Tensor]) -> Union[dict, Tuple]:
        """
        Perform forward pass of the v10Detect module.

        Args:
            x (List[torch.Tensor]): Input feature maps from different levels.

        Returns:
            outputs (dict | tuple): Training mode returns dict with one2many and one2one outputs.
                Inference mode returns processed detections or tuple with detections and raw outputs.
        """
        x_detach = [xi.detach() for xi in x]
        one2one = [
            torch.cat((self.one2one_cv2[i](x_detach[i]), self.one2one_cv3[i](x_detach[i])), 1) for i in range(self.nl)
        ]
        for i in range(self.nl):
            x[i] = torch.cat((self.cv2[i](x[i]), self.cv3[i](x[i])), 1)
        if self.training:  # Training path
            return {"one2many": x, "one2one": one2one}

        y = self._inference(one2one)
        y = self.postprocess(y.permute(0, 2, 1), self.max_det, self.nc)
        return y if self.export else (y, {"one2many": x, "one2one": one2one})

    def _inference(self, x: List[torch.Tensor]) -> torch.Tensor:
        """
        Decode predicted bounding boxes and class probabilities based on multiple-level feature maps.

        Args:
            x (List[torch.Tensor]): List of feature maps from different detection layers.

        Returns:
            (torch.Tensor): Concatenated tensor of decoded bounding boxes and class probabilities.
        """
        # Inference path
        shape = x[0].shape  # BCHW
        x_cat = torch.cat([xi.view(shape[0], self.no, -1) for xi in x], 2)
        if self.format != "imx" and (self.dynamic or self.shape != shape):
            self.anchors, self.strides = (x.transpose(0, 1) for x in make_anchors(x, self.stride, 0.5))
            self.shape = shape

        if self.export and self.format in {"saved_model", "pb", "tflite", "edgetpu", "tfjs"}:  # avoid TF FlexSplitV ops
            box = x_cat[:, : self.reg_max * 4]
            cls = x_cat[:, self.reg_max * 4 :]
        else:
            box, cls = x_cat.split((self.reg_max * 4, self.nc), 1)

        if self.export and self.format in {"tflite", "edgetpu"}:
            # Precompute normalization factor to increase numerical stability
            # See https://github.com/ultralytics/ultralytics/issues/7371
            grid_h = shape[2]
            grid_w = shape[3]
            grid_size = torch.tensor([grid_w, grid_h, grid_w, grid_h], device=box.device).reshape(1, 4, 1)
            norm = self.strides / (self.stride[0] * grid_size)
            dbox = self.decode_bboxes(self.dfl(box) * norm, self.anchors.unsqueeze(0) * norm[:, :2])
        elif self.export and self.format == "imx":
            dbox = self.decode_bboxes(
                self.dfl(box) * self.strides, self.anchors.unsqueeze(0) * self.strides, xywh=False
            )
            return dbox.transpose(1, 2), cls.sigmoid().permute(0, 2, 1)
        else:
            dbox = self.decode_bboxes(self.dfl(box), self.anchors.unsqueeze(0)) * self.strides

        return torch.cat((dbox, cls.sigmoid()), 1)

    def bias_init(self):
        """Initialize Detect() biases, WARNING: requires stride availability."""
        m = self  # self.model[-1]  # Detect() module
        # cf = torch.bincount(torch.tensor(np.concatenate(dataset.labels, 0)[:, 0]).long(), minlength=nc) + 1
        # ncf = math.log(0.6 / (m.nc - 0.999999)) if cf is None else torch.log(cf / cf.sum())  # nominal class frequency
        for a, b, s in zip(m.cv2, m.cv3, m.stride):  # from
            a[-1].bias.data[:] = 1.0  # box
            b[-1].bias.data[: m.nc] = math.log(5 / m.nc / (640 / s) ** 2)  # cls (.01 objects, 80 classes, 640 img)
        if self.end2end:
            for a, b, s in zip(m.one2one_cv2, m.one2one_cv3, m.stride):  # from
                a[-1].bias.data[:] = 1.0  # box
                b[-1].bias.data[: m.nc] = math.log(5 / m.nc / (640 / s) ** 2)  # cls (.01 objects, 80 classes, 640 img)

    def decode_bboxes(self, bboxes: torch.Tensor, anchors: torch.Tensor, xywh: bool = True) -> torch.Tensor:
        """Decode bounding boxes from predictions."""
        return dist2bbox(bboxes, anchors, xywh=xywh and not (self.end2end or self.xyxy), dim=1)

    @staticmethod
    def postprocess(preds: torch.Tensor, max_det: int, nc: int = 80) -> torch.Tensor:
        """
        Post-process YOLO model predictions.

        Args:
            preds (torch.Tensor): Raw predictions with shape (batch_size, num_anchors, 4 + nc) with last dimension
                format [x, y, w, h, class_probs].
            max_det (int): Maximum detections per image.
            nc (int, optional): Number of classes.

        Returns:
            (torch.Tensor): Processed predictions with shape (batch_size, min(max_det, num_anchors), 6) and last
                dimension format [x, y, w, h, max_class_prob, class_index].
        """
        batch_size, anchors, _ = preds.shape  # i.e. shape(16,8400,84)
        boxes, scores = preds.split([4, nc], dim=-1)
        index = scores.amax(dim=-1).topk(min(max_det, anchors))[1].unsqueeze(-1)
        boxes = boxes.gather(dim=1, index=index.repeat(1, 1, 4))
        scores = scores.gather(dim=1, index=index.repeat(1, 1, nc))
        scores, index = scores.flatten(1).topk(min(max_det, anchors))
        i = torch.arange(batch_size)[..., None]  # batch indices
        return torch.cat([boxes[i, index // nc], scores[..., None], (index % nc)[..., None].float()], dim=-1)


class Segment(Detect):
    """
    YOLO Segment head for segmentation models.

    This class extends the Detect head to include mask prediction capabilities for instance segmentation tasks.

    Attributes:
        nm (int): Number of masks.
        npr (int): Number of protos.
        proto (Proto): Prototype generation module.
        cv4 (nn.ModuleList): Convolution layers for mask coefficients.

    Methods:
        forward: Return model outputs and mask coefficients.

    Examples:
        Create a segmentation head
        >>> segment = Segment(nc=80, nm=32, npr=256, ch=(256, 512, 1024))
        >>> x = [torch.randn(1, 256, 80, 80), torch.randn(1, 512, 40, 40), torch.randn(1, 1024, 20, 20)]
        >>> outputs = segment(x)
    """

    def __init__(self, nc: int = 80, nm: int = 32, npr: int = 256, ch: Tuple = ()):
        """
        Initialize the YOLO model attributes such as the number of masks, prototypes, and the convolution layers.

        Args:
            nc (int): Number of classes.
            nm (int): Number of masks.
            npr (int): Number of protos.
            ch (tuple): Tuple of channel sizes from backbone feature maps.
        """
        super().__init__(nc, ch)
        self.nm = nm  # number of masks
        self.npr = npr  # number of protos
        self.proto = Proto(ch[0], self.npr, self.nm)  # protos

        c4 = max(ch[0] // 4, self.nm)
        self.cv4 = nn.ModuleList(nn.Sequential(Conv(x, c4, 3), Conv(c4, c4, 3), nn.Conv2d(c4, self.nm, 1)) for x in ch)

    def forward(self, x: List[torch.Tensor]) -> Union[Tuple, List[torch.Tensor]]:
        """Return model outputs and mask coefficients if training, otherwise return outputs and mask coefficients."""
        p = self.proto(x[0])  # mask protos
        bs = p.shape[0]  # batch size

        mc = torch.cat([self.cv4[i](x[i]).view(bs, self.nm, -1) for i in range(self.nl)], 2)  # mask coefficients
        x = Detect.forward(self, x)
        if self.training:
            return x, mc, p
        return (torch.cat([x, mc], 1), p) if self.export else (torch.cat([x[0], mc], 1), (x[1], mc, p))


class OBB(Detect):
    """
    YOLO OBB detection head for detection with rotation models.

    This class extends the Detect head to include oriented bounding box prediction with rotation angles.

    Attributes:
        ne (int): Number of extra parameters.
        cv4 (nn.ModuleList): Convolution layers for angle prediction.
        angle (torch.Tensor): Predicted rotation angles.

    Methods:
        forward: Concatenate and return predicted bounding boxes and class probabilities.
        decode_bboxes: Decode rotated bounding boxes.

    Examples:
        Create an OBB detection head
        >>> obb = OBB(nc=80, ne=1, ch=(256, 512, 1024))
        >>> x = [torch.randn(1, 256, 80, 80), torch.randn(1, 512, 40, 40), torch.randn(1, 1024, 20, 20)]
        >>> outputs = obb(x)
    """

    def __init__(self, nc: int = 80, ne: int = 1, ch: Tuple = ()):
        """
        Initialize OBB with number of classes `nc` and layer channels `ch`.

        Args:
            nc (int): Number of classes.
            ne (int): Number of extra parameters.
            ch (tuple): Tuple of channel sizes from backbone feature maps.
        """
        super().__init__(nc, ch)
        self.ne = ne  # number of extra parameters

        c4 = max(ch[0] // 4, self.ne)
        self.cv4 = nn.ModuleList(nn.Sequential(Conv(x, c4, 3), Conv(c4, c4, 3), nn.Conv2d(c4, self.ne, 1)) for x in ch)

    def forward(self, x: List[torch.Tensor]) -> Union[torch.Tensor, Tuple]:
        """Concatenate and return predicted bounding boxes and class probabilities."""
        bs = x[0].shape[0]  # batch size
        angle = torch.cat([self.cv4[i](x[i]).view(bs, self.ne, -1) for i in range(self.nl)], 2)  # OBB theta logits
        # NOTE: set `angle` as an attribute so that `decode_bboxes` could use it.
        angle = (angle.sigmoid() - 0.25) * math.pi  # [-pi/4, 3pi/4]
        # angle = angle.sigmoid() * math.pi / 2  # [0, pi/2]
        if not self.training:
            self.angle = angle
        x = Detect.forward(self, x)
        if self.training:
            return x, angle
        return torch.cat([x, angle], 1) if self.export else (torch.cat([x[0], angle], 1), (x[1], angle))

    def decode_bboxes(self, bboxes: torch.Tensor, anchors: torch.Tensor) -> torch.Tensor:
        """Decode rotated bounding boxes."""
        return dist2rbox(bboxes, self.angle, anchors, dim=1)


class Pose(Detect):
    """
    YOLO Pose head for keypoints models.

    This class extends the Detect head to include keypoint prediction capabilities for pose estimation tasks.

    Attributes:
        kpt_shape (tuple): Number of keypoints and dimensions (2 for x,y or 3 for x,y,visible).
        nk (int): Total number of keypoint values.
        cv4 (nn.ModuleList): Convolution layers for keypoint prediction.

    Methods:
        forward: Perform forward pass through YOLO model and return predictions.
        kpts_decode: Decode keypoints from predictions.

    Examples:
        Create a pose detection head
        >>> pose = Pose(nc=80, kpt_shape=(17, 3), ch=(256, 512, 1024))
        >>> x = [torch.randn(1, 256, 80, 80), torch.randn(1, 512, 40, 40), torch.randn(1, 1024, 20, 20)]
        >>> outputs = pose(x)
    """

    def __init__(self, nc: int = 80, kpt_shape: Tuple = (17, 3), ch: Tuple = ()):
        """
        Initialize YOLO network with default parameters and Convolutional Layers.

        Args:
            nc (int): Number of classes.
            kpt_shape (tuple): Number of keypoints, number of dims (2 for x,y or 3 for x,y,visible).
            ch (tuple): Tuple of channel sizes from backbone feature maps.
        """
        super().__init__(nc, ch)
        self.kpt_shape = kpt_shape  # number of keypoints, number of dims (2 for x,y or 3 for x,y,visible)
        self.nk = kpt_shape[0] * kpt_shape[1]  # number of keypoints total

        c4 = max(ch[0] // 4, self.nk)
        self.cv4 = nn.ModuleList(nn.Sequential(Conv(x, c4, 3), Conv(c4, c4, 3), nn.Conv2d(c4, self.nk, 1)) for x in ch)

    def forward(self, x: List[torch.Tensor]) -> Union[torch.Tensor, Tuple]:
        """Perform forward pass through YOLO model and return predictions."""
        bs = x[0].shape[0]  # batch size
        kpt = torch.cat([self.cv4[i](x[i]).view(bs, self.nk, -1) for i in range(self.nl)], -1)  # (bs, 17*3, h*w)
        x = Detect.forward(self, x)
        if self.training:
            return x, kpt
        pred_kpt = self.kpts_decode(bs, kpt)
        return torch.cat([x, pred_kpt], 1) if self.export else (torch.cat([x[0], pred_kpt], 1), (x[1], kpt))

    def kpts_decode(self, bs: int, kpts: torch.Tensor) -> torch.Tensor:
        """Decode keypoints from predictions."""
        ndim = self.kpt_shape[1]
        if self.export:
            if self.format in {
                "tflite",
                "edgetpu",
            }:  # required for TFLite export to avoid 'PLACEHOLDER_FOR_GREATER_OP_CODES' bug
                # Precompute normalization factor to increase numerical stability
                y = kpts.view(bs, *self.kpt_shape, -1)
                grid_h, grid_w = self.shape[2], self.shape[3]
                grid_size = torch.tensor([grid_w, grid_h], device=y.device).reshape(1, 2, 1)
                norm = self.strides / (self.stride[0] * grid_size)
                a = (y[:, :, :2] * 2.0 + (self.anchors - 0.5)) * norm
            else:
                # NCNN fix
                y = kpts.view(bs, *self.kpt_shape, -1)
                a = (y[:, :, :2] * 2.0 + (self.anchors - 0.5)) * self.strides
            if ndim == 3:
                a = torch.cat((a, y[:, :, 2:3].sigmoid()), 2)
            return a.view(bs, self.nk, -1)
        else:
            y = kpts.clone()
            if ndim == 3:
                y[:, 2::ndim] = y[:, 2::ndim].sigmoid()  # sigmoid (WARNING: inplace .sigmoid_() Apple MPS bug)
            y[:, 0::ndim] = (y[:, 0::ndim] * 2.0 + (self.anchors[0] - 0.5)) * self.strides
            y[:, 1::ndim] = (y[:, 1::ndim] * 2.0 + (self.anchors[1] - 0.5)) * self.strides
            return y


class Classify(nn.Module):
    """
    YOLO classification head, i.e. x(b,c1,20,20) to x(b,c2).

    This class implements a classification head that transforms feature maps into class predictions.

    Attributes:
        export (bool): Export mode flag.
        conv (Conv): Convolutional layer for feature transformation.
        pool (nn.AdaptiveAvgPool2d): Global average pooling layer.
        drop (nn.Dropout): Dropout layer for regularization.
        linear (nn.Linear): Linear layer for final classification.

    Methods:
        forward: Perform forward pass of the YOLO model on input image data.

    Examples:
        Create a classification head
        >>> classify = Classify(c1=1024, c2=1000)
        >>> x = torch.randn(1, 1024, 20, 20)
        >>> output = classify(x)
    """

    export = False  # export mode

    def __init__(self, c1: int, c2: int, k: int = 1, s: int = 1, p: Optional[int] = None, g: int = 1):
        """
        Initialize YOLO classification head to transform input tensor from (b,c1,20,20) to (b,c2) shape.

        Args:
            c1 (int): Number of input channels.
            c2 (int): Number of output classes.
            k (int, optional): Kernel size.
            s (int, optional): Stride.
            p (int, optional): Padding.
            g (int, optional): Groups.
        """
        super().__init__()
        c_ = 1280  # efficientnet_b0 size
        self.conv = Conv(c1, c_, k, s, p, g)
        self.pool = nn.AdaptiveAvgPool2d(1)  # to x(b,c_,1,1)
        self.drop = nn.Dropout(p=0.0, inplace=True)
        self.linear = nn.Linear(c_, c2)  # to x(b,c2)

    def forward(self, x: Union[List[torch.Tensor], torch.Tensor]) -> Union[torch.Tensor, Tuple]:
        """Perform forward pass of the YOLO model on input image data."""
        if isinstance(x, list):
            x = torch.cat(x, 1)
        x = self.linear(self.drop(self.pool(self.conv(x)).flatten(1)))
        if self.training:
            return x
        y = x.softmax(1)  # get final output
        return y if self.export else (y, x)


class WorldDetect(Detect):
    """
    Head for integrating YOLO detection models with semantic understanding from text embeddings.

    This class extends the standard Detect head to incorporate text embeddings for enhanced semantic understanding
    in object detection tasks.

    Attributes:
        cv3 (nn.ModuleList): Convolution layers for embedding features.
        cv4 (nn.ModuleList): Contrastive head layers for text-vision alignment.

    Methods:
        forward: Concatenate and return predicted bounding boxes and class probabilities.
        bias_init: Initialize detection head biases.

    Examples:
        Create a WorldDetect head
        >>> world_detect = WorldDetect(nc=80, embed=512, with_bn=False, ch=(256, 512, 1024))
        >>> x = [torch.randn(1, 256, 80, 80), torch.randn(1, 512, 40, 40), torch.randn(1, 1024, 20, 20)]
        >>> text = torch.randn(1, 80, 512)
        >>> outputs = world_detect(x, text)
    """

    def __init__(self, nc: int = 80, embed: int = 512, with_bn: bool = False, ch: Tuple = ()):
        """
        Initialize YOLO detection layer with nc classes and layer channels ch.

        Args:
            nc (int): Number of classes.
            embed (int): Embedding dimension.
            with_bn (bool): Whether to use batch normalization in contrastive head.
            ch (tuple): Tuple of channel sizes from backbone feature maps.
        """
        super().__init__(nc, ch)
        c3 = max(ch[0], min(self.nc, 100))
        self.cv3 = nn.ModuleList(nn.Sequential(Conv(x, c3, 3), Conv(c3, c3, 3), nn.Conv2d(c3, embed, 1)) for x in ch)
        self.cv4 = nn.ModuleList(BNContrastiveHead(embed) if with_bn else ContrastiveHead() for _ in ch)

    def forward(self, x: List[torch.Tensor], text: torch.Tensor) -> Union[List[torch.Tensor], Tuple]:
        """Concatenate and return predicted bounding boxes and class probabilities."""
        for i in range(self.nl):
            x[i] = torch.cat((self.cv2[i](x[i]), self.cv4[i](self.cv3[i](x[i]), text)), 1)
        if self.training:
            return x
        self.no = self.nc + self.reg_max * 4  # self.nc could be changed when inference with different texts
        y = self._inference(x)
        return y if self.export else (y, x)

    def bias_init(self):
        """Initialize Detect() biases, WARNING: requires stride availability."""
        m = self  # self.model[-1]  # Detect() module
        # cf = torch.bincount(torch.tensor(np.concatenate(dataset.labels, 0)[:, 0]).long(), minlength=nc) + 1
        # ncf = math.log(0.6 / (m.nc - 0.999999)) if cf is None else torch.log(cf / cf.sum())  # nominal class frequency
        for a, b, s in zip(m.cv2, m.cv3, m.stride):  # from
            a[-1].bias.data[:] = 1.0  # box
            # b[-1].bias.data[:] = math.log(5 / m.nc / (640 / s) ** 2)  # cls (.01 objects, 80 classes, 640 img)


class LRPCHead(nn.Module):
    """
    Lightweight Region Proposal and Classification Head for efficient object detection.

    This head combines region proposal filtering with classification to enable efficient detection with
    dynamic vocabulary support.

    Attributes:
        vocab (nn.Module): Vocabulary/classification layer.
        pf (nn.Module): Proposal filter module.
        loc (nn.Module): Localization module.
        enabled (bool): Whether the head is enabled.

    Methods:
        conv2linear: Convert a 1x1 convolutional layer to a linear layer.
        forward: Process classification and localization features to generate detection proposals.

    Examples:
        Create an LRPC head
        >>> vocab = nn.Conv2d(256, 80, 1)
        >>> pf = nn.Conv2d(256, 1, 1)
        >>> loc = nn.Conv2d(256, 4, 1)
        >>> head = LRPCHead(vocab, pf, loc, enabled=True)
    """

    def __init__(self, vocab: nn.Module, pf: nn.Module, loc: nn.Module, enabled: bool = True):
        """
        Initialize LRPCHead with vocabulary, proposal filter, and localization components.

        Args:
            vocab (nn.Module): Vocabulary/classification module.
            pf (nn.Module): Proposal filter module.
            loc (nn.Module): Localization module.
            enabled (bool): Whether to enable the head functionality.
        """
        super().__init__()
        self.vocab = self.conv2linear(vocab) if enabled else vocab
        self.pf = pf
        self.loc = loc
        self.enabled = enabled

    def conv2linear(self, conv: nn.Conv2d) -> nn.Linear:
        """Convert a 1x1 convolutional layer to a linear layer."""
        assert isinstance(conv, nn.Conv2d) and conv.kernel_size == (1, 1)
        linear = nn.Linear(conv.in_channels, conv.out_channels)
        linear.weight.data = conv.weight.view(conv.out_channels, -1).data
        linear.bias.data = conv.bias.data
        return linear

    def forward(self, cls_feat: torch.Tensor, loc_feat: torch.Tensor, conf: float) -> Tuple[Tuple, torch.Tensor]:
        """Process classification and localization features to generate detection proposals."""
        if self.enabled:
            pf_score = self.pf(cls_feat)[0, 0].flatten(0)
            mask = pf_score.sigmoid() > conf
            cls_feat = cls_feat.flatten(2).transpose(-1, -2)
            cls_feat = self.vocab(cls_feat[:, mask] if conf else cls_feat * mask.unsqueeze(-1).int())
            return (self.loc(loc_feat), cls_feat.transpose(-1, -2)), mask
        else:
            cls_feat = self.vocab(cls_feat)
            loc_feat = self.loc(loc_feat)
            return (loc_feat, cls_feat.flatten(2)), torch.ones(
                cls_feat.shape[2] * cls_feat.shape[3], device=cls_feat.device, dtype=torch.bool
            )


class YOLOEDetect(Detect):
    """
    Head for integrating YOLO detection models with semantic understanding from text embeddings.

    This class extends the standard Detect head to support text-guided detection with enhanced semantic understanding
    through text embeddings and visual prompt embeddings.

    Attributes:
        is_fused (bool): Whether the model is fused for inference.
        cv3 (nn.ModuleList): Convolution layers for embedding features.
        cv4 (nn.ModuleList): Contrastive head layers for text-vision alignment.
        reprta (Residual): Residual block for text prompt embeddings.
        savpe (SAVPE): Spatial-aware visual prompt embeddings module.
        embed (int): Embedding dimension.

    Methods:
        fuse: Fuse text features with model weights for efficient inference.
        get_tpe: Get text prompt embeddings with normalization.
        get_vpe: Get visual prompt embeddings with spatial awareness.
        forward_lrpc: Process features with fused text embeddings for prompt-free model.
        forward: Process features with class prompt embeddings to generate detections.
        bias_init: Initialize biases for detection heads.

    Examples:
        Create a YOLOEDetect head
        >>> yoloe_detect = YOLOEDetect(nc=80, embed=512, with_bn=True, ch=(256, 512, 1024))
        >>> x = [torch.randn(1, 256, 80, 80), torch.randn(1, 512, 40, 40), torch.randn(1, 1024, 20, 20)]
        >>> cls_pe = torch.randn(1, 80, 512)
        >>> outputs = yoloe_detect(x, cls_pe)
    """

    is_fused = False

    def __init__(self, nc: int = 80, embed: int = 512, with_bn: bool = False, ch: Tuple = ()):
        """
        Initialize YOLO detection layer with nc classes and layer channels ch.

        Args:
            nc (int): Number of classes.
            embed (int): Embedding dimension.
            with_bn (bool): Whether to use batch normalization in contrastive head.
            ch (tuple): Tuple of channel sizes from backbone feature maps.
        """
        super().__init__(nc, ch)
        c3 = max(ch[0], min(self.nc, 100))
        assert c3 <= embed
        assert with_bn is True
        self.cv3 = (
            nn.ModuleList(nn.Sequential(Conv(x, c3, 3), Conv(c3, c3, 3), nn.Conv2d(c3, embed, 1)) for x in ch)
            if self.legacy
            else nn.ModuleList(
                nn.Sequential(
                    nn.Sequential(DWConv(x, x, 3), Conv(x, c3, 1)),
                    nn.Sequential(DWConv(c3, c3, 3), Conv(c3, c3, 1)),
                    nn.Conv2d(c3, embed, 1),
                )
                for x in ch
            )
        )

        self.cv4 = nn.ModuleList(BNContrastiveHead(embed) if with_bn else ContrastiveHead() for _ in ch)

        self.reprta = Residual(SwiGLUFFN(embed, embed))
        self.savpe = SAVPE(ch, c3, embed)
        self.embed = embed

    @smart_inference_mode()
    def fuse(self, txt_feats: torch.Tensor):
        """Fuse text features with model weights for efficient inference."""
        if self.is_fused:
            return

        assert not self.training
        txt_feats = txt_feats.to(torch.float32).squeeze(0)
        for cls_head, bn_head in zip(self.cv3, self.cv4):
            assert isinstance(cls_head, nn.Sequential)
            assert isinstance(bn_head, BNContrastiveHead)
            conv = cls_head[-1]
            assert isinstance(conv, nn.Conv2d)
            logit_scale = bn_head.logit_scale
            bias = bn_head.bias
            norm = bn_head.norm

            t = txt_feats * logit_scale.exp()
            conv: nn.Conv2d = fuse_conv_and_bn(conv, norm)

            w = conv.weight.data.squeeze(-1).squeeze(-1)
            b = conv.bias.data

            w = t @ w
            b1 = (t @ b.reshape(-1).unsqueeze(-1)).squeeze(-1)
            b2 = torch.ones_like(b1) * bias

            conv = (
                nn.Conv2d(
                    conv.in_channels,
                    w.shape[0],
                    kernel_size=1,
                )
                .requires_grad_(False)
                .to(conv.weight.device)
            )

            conv.weight.data.copy_(w.unsqueeze(-1).unsqueeze(-1))
            conv.bias.data.copy_(b1 + b2)
            cls_head[-1] = conv

            bn_head.fuse()

        del self.reprta
        self.reprta = nn.Identity()
        self.is_fused = True

    def get_tpe(self, tpe: Optional[torch.Tensor]) -> Optional[torch.Tensor]:
        """Get text prompt embeddings with normalization."""
        return None if tpe is None else F.normalize(self.reprta(tpe), dim=-1, p=2)

    def get_vpe(self, x: List[torch.Tensor], vpe: torch.Tensor) -> torch.Tensor:
        """Get visual prompt embeddings with spatial awareness."""
        if vpe.shape[1] == 0:  # no visual prompt embeddings
            return torch.zeros(x[0].shape[0], 0, self.embed, device=x[0].device)
        if vpe.ndim == 4:  # (B, N, H, W)
            vpe = self.savpe(x, vpe)
        assert vpe.ndim == 3  # (B, N, D)
        return vpe

    def forward_lrpc(self, x: List[torch.Tensor], return_mask: bool = False) -> Union[torch.Tensor, Tuple]:
        """Process features with fused text embeddings to generate detections for prompt-free model."""
        masks = []
        assert self.is_fused, "Prompt-free inference requires model to be fused!"
        for i in range(self.nl):
            cls_feat = self.cv3[i](x[i])
            loc_feat = self.cv2[i](x[i])
            assert isinstance(self.lrpc[i], LRPCHead)
            x[i], mask = self.lrpc[i](
                cls_feat, loc_feat, 0 if self.export and not self.dynamic else getattr(self, "conf", 0.001)
            )
            masks.append(mask)
        shape = x[0][0].shape
        if self.dynamic or self.shape != shape:
            self.anchors, self.strides = (x.transpose(0, 1) for x in make_anchors([b[0] for b in x], self.stride, 0.5))
            self.shape = shape
        box = torch.cat([xi[0].view(shape[0], self.reg_max * 4, -1) for xi in x], 2)
        cls = torch.cat([xi[1] for xi in x], 2)

        if self.export and self.format in {"tflite", "edgetpu"}:
            # Precompute normalization factor to increase numerical stability
            # See https://github.com/ultralytics/ultralytics/issues/7371
            grid_h = shape[2]
            grid_w = shape[3]
            grid_size = torch.tensor([grid_w, grid_h, grid_w, grid_h], device=box.device).reshape(1, 4, 1)
            norm = self.strides / (self.stride[0] * grid_size)
            dbox = self.decode_bboxes(self.dfl(box) * norm, self.anchors.unsqueeze(0) * norm[:, :2])
        else:
            dbox = self.decode_bboxes(self.dfl(box), self.anchors.unsqueeze(0)) * self.strides

        mask = torch.cat(masks)
        y = torch.cat((dbox if self.export and not self.dynamic else dbox[..., mask], cls.sigmoid()), 1)

        if return_mask:
            return (y, mask) if self.export else ((y, x), mask)
        else:
            return y if self.export else (y, x)

    def forward(
        self, x: List[torch.Tensor], cls_pe: torch.Tensor, return_mask: bool = False
    ) -> Union[torch.Tensor, Tuple]:
        """Process features with class prompt embeddings to generate detections."""
        if hasattr(self, "lrpc"):  # for prompt-free inference
            return self.forward_lrpc(x, return_mask)
        for i in range(self.nl):
            x[i] = torch.cat((self.cv2[i](x[i]), self.cv4[i](self.cv3[i](x[i]), cls_pe)), 1)
        if self.training:
            return x
        self.no = self.nc + self.reg_max * 4  # self.nc could be changed when inference with different texts
        y = self._inference(x)
        return y if self.export else (y, x)

    def bias_init(self):
        """Initialize biases for detection heads."""
        m = self  # self.model[-1]  # Detect() module
        # cf = torch.bincount(torch.tensor(np.concatenate(dataset.labels, 0)[:, 0]).long(), minlength=nc) + 1
        # ncf = math.log(0.6 / (m.nc - 0.999999)) if cf is None else torch.log(cf / cf.sum())  # nominal class frequency
        for a, b, c, s in zip(m.cv2, m.cv3, m.cv4, m.stride):  # from
            a[-1].bias.data[:] = 1.0  # box
            # b[-1].bias.data[:] = math.log(5 / m.nc / (640 / s) ** 2)  # cls (.01 objects, 80 classes, 640 img)
            b[-1].bias.data[:] = 0.0
            c.bias.data[:] = math.log(5 / m.nc / (640 / s) ** 2)


class YOLOESegment(YOLOEDetect):
    """
    YOLO segmentation head with text embedding capabilities.

    This class extends YOLOEDetect to include mask prediction capabilities for instance segmentation tasks
    with text-guided semantic understanding.

    Attributes:
        nm (int): Number of masks.
        npr (int): Number of protos.
        proto (Proto): Prototype generation module.
        cv5 (nn.ModuleList): Convolution layers for mask coefficients.

    Methods:
        forward: Return model outputs and mask coefficients.

    Examples:
        Create a YOLOESegment head
        >>> yoloe_segment = YOLOESegment(nc=80, nm=32, npr=256, embed=512, with_bn=True, ch=(256, 512, 1024))
        >>> x = [torch.randn(1, 256, 80, 80), torch.randn(1, 512, 40, 40), torch.randn(1, 1024, 20, 20)]
        >>> text = torch.randn(1, 80, 512)
        >>> outputs = yoloe_segment(x, text)
    """

    def __init__(
        self, nc: int = 80, nm: int = 32, npr: int = 256, embed: int = 512, with_bn: bool = False, ch: Tuple = ()
    ):
        """
        Initialize YOLOESegment with class count, mask parameters, and embedding dimensions.

        Args:
            nc (int): Number of classes.
            nm (int): Number of masks.
            npr (int): Number of protos.
            embed (int): Embedding dimension.
            with_bn (bool): Whether to use batch normalization in contrastive head.
            ch (tuple): Tuple of channel sizes from backbone feature maps.
        """
        super().__init__(nc, embed, with_bn, ch)
        self.nm = nm
        self.npr = npr
        self.proto = Proto(ch[0], self.npr, self.nm)

        c5 = max(ch[0] // 4, self.nm)
        self.cv5 = nn.ModuleList(nn.Sequential(Conv(x, c5, 3), Conv(c5, c5, 3), nn.Conv2d(c5, self.nm, 1)) for x in ch)

    def forward(self, x: List[torch.Tensor], text: torch.Tensor) -> Union[Tuple, torch.Tensor]:
        """Return model outputs and mask coefficients if training, otherwise return outputs and mask coefficients."""
        p = self.proto(x[0])  # mask protos
        bs = p.shape[0]  # batch size

        mc = torch.cat([self.cv5[i](x[i]).view(bs, self.nm, -1) for i in range(self.nl)], 2)  # mask coefficients
        has_lrpc = hasattr(self, "lrpc")

        if not has_lrpc:
            x = YOLOEDetect.forward(self, x, text)
        else:
            x, mask = YOLOEDetect.forward(self, x, text, return_mask=True)

        if self.training:
            return x, mc, p

        if has_lrpc:
            mc = (mc * mask.int()) if self.export and not self.dynamic else mc[..., mask]

        return (torch.cat([x, mc], 1), p) if self.export else (torch.cat([x[0], mc], 1), (x[1], mc, p))


class RTDETRDecoder(nn.Module):
    """
    Real-Time Deformable Transformer Decoder (RTDETRDecoder) module for object detection.

    This decoder module utilizes Transformer architecture along with deformable convolutions to predict bounding boxes
    and class labels for objects in an image. It integrates features from multiple layers and runs through a series of
    Transformer decoder layers to output the final predictions.

    Attributes:
        export (bool): Export mode flag.
        hidden_dim (int): Dimension of hidden layers.
        nhead (int): Number of heads in multi-head attention.
        nl (int): Number of feature levels.
        nc (int): Number of classes.
        num_queries (int): Number of query points.
        num_decoder_layers (int): Number of decoder layers.
        input_proj (nn.ModuleList): Input projection layers for backbone features.
        decoder (DeformableTransformerDecoder): Transformer decoder module.
        denoising_class_embed (nn.Embedding): Class embeddings for denoising.
        num_denoising (int): Number of denoising queries.
        label_noise_ratio (float): Label noise ratio for training.
        box_noise_scale (float): Box noise scale for training.
        learnt_init_query (bool): Whether to learn initial query embeddings.
        tgt_embed (nn.Embedding): Target embeddings for queries.
        query_pos_head (MLP): Query position head.
        enc_output (nn.Sequential): Encoder output layers.
        enc_score_head (nn.Linear): Encoder score prediction head.
        enc_bbox_head (MLP): Encoder bbox prediction head.
        dec_score_head (nn.ModuleList): Decoder score prediction heads.
        dec_bbox_head (nn.ModuleList): Decoder bbox prediction heads.

    Methods:
        forward: Run forward pass and return bounding box and classification scores.

    Examples:
        Create an RTDETRDecoder
        >>> decoder = RTDETRDecoder(nc=80, ch=(512, 1024, 2048), hd=256, nq=300)
        >>> x = [torch.randn(1, 512, 64, 64), torch.randn(1, 1024, 32, 32), torch.randn(1, 2048, 16, 16)]
        >>> outputs = decoder(x)
    """

    export = False  # export mode

    def __init__(
        self,
        nc: int = 80,
        ch: Tuple = (512, 1024, 2048),
        hd: int = 256,  # hidden dim
        nq: int = 300,  # num queries
        ndp: int = 4,  # num decoder points
        nh: int = 8,  # num head
        ndl: int = 6,  # num decoder layers
        d_ffn: int = 1024,  # dim of feedforward
        dropout: float = 0.0,
        act: nn.Module = nn.ReLU(),
        eval_idx: int = -1,
        # Training args
        nd: int = 100,  # num denoising
        label_noise_ratio: float = 0.5,
        box_noise_scale: float = 1.0,
        learnt_init_query: bool = False,
    ):
        """
        Initialize the RTDETRDecoder module with the given parameters.

        Args:
            nc (int): Number of classes.
            ch (tuple): Channels in the backbone feature maps.
            hd (int): Dimension of hidden layers.
            nq (int): Number of query points.
            ndp (int): Number of decoder points.
            nh (int): Number of heads in multi-head attention.
            ndl (int): Number of decoder layers.
            d_ffn (int): Dimension of the feed-forward networks.
            dropout (float): Dropout rate.
            act (nn.Module): Activation function.
            eval_idx (int): Evaluation index.
            nd (int): Number of denoising.
            label_noise_ratio (float): Label noise ratio.
            box_noise_scale (float): Box noise scale.
            learnt_init_query (bool): Whether to learn initial query embeddings.
        """
        super().__init__()
        self.hidden_dim = hd
        self.nhead = nh
        self.nl = len(ch)  # num level
        self.nc = nc
        self.num_queries = nq
        self.num_decoder_layers = ndl

        # Backbone feature projection
        self.input_proj = nn.ModuleList(nn.Sequential(nn.Conv2d(x, hd, 1, bias=False), nn.BatchNorm2d(hd)) for x in ch)
        # NOTE: simplified version but it's not consistent with .pt weights.
        # self.input_proj = nn.ModuleList(Conv(x, hd, act=False) for x in ch)

        # Transformer module
        decoder_layer = DeformableTransformerDecoderLayer(hd, nh, d_ffn, dropout, act, self.nl, ndp)
        self.decoder = DeformableTransformerDecoder(hd, decoder_layer, ndl, eval_idx)

        # Denoising part
        self.denoising_class_embed = nn.Embedding(nc, hd)
        self.num_denoising = nd
        self.label_noise_ratio = label_noise_ratio
        self.box_noise_scale = box_noise_scale

        # Decoder embedding
        self.learnt_init_query = learnt_init_query
        if learnt_init_query:
            self.tgt_embed = nn.Embedding(nq, hd)
        self.query_pos_head = MLP(4, 2 * hd, hd, num_layers=2)

        # Encoder head
        self.enc_output = nn.Sequential(nn.Linear(hd, hd), nn.LayerNorm(hd))
        self.enc_score_head = nn.Linear(hd, nc)
        self.enc_bbox_head = MLP(hd, hd, 4, num_layers=3)

        # Decoder head
        self.dec_score_head = nn.ModuleList([nn.Linear(hd, nc) for _ in range(ndl)])
        self.dec_bbox_head = nn.ModuleList([MLP(hd, hd, 4, num_layers=3) for _ in range(ndl)])

        self._reset_parameters()

    def forward(self, x: List[torch.Tensor], batch: Optional[dict] = None) -> Union[Tuple, torch.Tensor]:
        """
        Run the forward pass of the module, returning bounding box and classification scores for the input.

        Args:
            x (List[torch.Tensor]): List of feature maps from the backbone.
            batch (dict, optional): Batch information for training.

        Returns:
            outputs (tuple | torch.Tensor): During training, returns a tuple of bounding boxes, scores, and other
                metadata. During inference, returns a tensor of shape (bs, 300, 4+nc) containing bounding boxes and
                class scores.
        """
        from ultralytics.models.utils.ops import get_cdn_group

        # Input projection and embedding
        feats, shapes = self._get_encoder_input(x)

        # Prepare denoising training
        dn_embed, dn_bbox, attn_mask, dn_meta = get_cdn_group(
            batch,
            self.nc,
            self.num_queries,
            self.denoising_class_embed.weight,
            self.num_denoising,
            self.label_noise_ratio,
            self.box_noise_scale,
            self.training,
        )

        embed, refer_bbox, enc_bboxes, enc_scores = self._get_decoder_input(feats, shapes, dn_embed, dn_bbox)

        # Decoder
        dec_bboxes, dec_scores = self.decoder(
            embed,
            refer_bbox,
            feats,
            shapes,
            self.dec_bbox_head,
            self.dec_score_head,
            self.query_pos_head,
            attn_mask=attn_mask,
        )
        x = dec_bboxes, dec_scores, enc_bboxes, enc_scores, dn_meta
        if self.training:
            return x
        # (bs, 300, 4+nc)
        y = torch.cat((dec_bboxes.squeeze(0), dec_scores.squeeze(0).sigmoid()), -1)
        return y if self.export else (y, x)

    def _generate_anchors(
        self,
        shapes: List[List[int]],
        grid_size: float = 0.05,
        dtype: torch.dtype = torch.float32,
        device: str = "cpu",
        eps: float = 1e-2,
    ) -> Tuple[torch.Tensor, torch.Tensor]:
        """
        Generate anchor bounding boxes for given shapes with specific grid size and validate them.

        Args:
            shapes (list): List of feature map shapes.
            grid_size (float, optional): Base size of grid cells.
            dtype (torch.dtype, optional): Data type for tensors.
            device (str, optional): Device to create tensors on.
            eps (float, optional): Small value for numerical stability.

        Returns:
            anchors (torch.Tensor): Generated anchor boxes.
            valid_mask (torch.Tensor): Valid mask for anchors.
        """
        anchors = []
        for i, (h, w) in enumerate(shapes):
            sy = torch.arange(end=h, dtype=dtype, device=device)
            sx = torch.arange(end=w, dtype=dtype, device=device)
            grid_y, grid_x = torch.meshgrid(sy, sx, indexing="ij") if TORCH_1_10 else torch.meshgrid(sy, sx)
            grid_xy = torch.stack([grid_x, grid_y], -1)  # (h, w, 2)

            valid_WH = torch.tensor([w, h], dtype=dtype, device=device)
            grid_xy = (grid_xy.unsqueeze(0) + 0.5) / valid_WH  # (1, h, w, 2)
            wh = torch.ones_like(grid_xy, dtype=dtype, device=device) * grid_size * (2.0**i)
            anchors.append(torch.cat([grid_xy, wh], -1).view(-1, h * w, 4))  # (1, h*w, 4)

        anchors = torch.cat(anchors, 1)  # (1, h*w*nl, 4)
        valid_mask = ((anchors > eps) & (anchors < 1 - eps)).all(-1, keepdim=True)  # 1, h*w*nl, 1
        anchors = torch.log(anchors / (1 - anchors))
        anchors = anchors.masked_fill(~valid_mask, float("inf"))
        return anchors, valid_mask

    def _get_encoder_input(self, x: List[torch.Tensor]) -> Tuple[torch.Tensor, List[List[int]]]:
        """
        Process and return encoder inputs by getting projection features from input and concatenating them.

        Args:
            x (List[torch.Tensor]): List of feature maps from the backbone.

        Returns:
            feats (torch.Tensor): Processed features.
            shapes (list): List of feature map shapes.
        """
        # Get projection features
        x = [self.input_proj[i](feat) for i, feat in enumerate(x)]
        # Get encoder inputs
        feats = []
        shapes = []
        for feat in x:
            h, w = feat.shape[2:]
            # [b, c, h, w] -> [b, h*w, c]
            feats.append(feat.flatten(2).permute(0, 2, 1))
            # [nl, 2]
            shapes.append([h, w])

        # [b, h*w, c]
        feats = torch.cat(feats, 1)
        return feats, shapes

    def _get_decoder_input(
        self,
        feats: torch.Tensor,
        shapes: List[List[int]],
        dn_embed: Optional[torch.Tensor] = None,
        dn_bbox: Optional[torch.Tensor] = None,
    ) -> Tuple[torch.Tensor, torch.Tensor, torch.Tensor, torch.Tensor]:
        """
        Generate and prepare the input required for the decoder from the provided features and shapes.

        Args:
            feats (torch.Tensor): Processed features from encoder.
            shapes (list): List of feature map shapes.
            dn_embed (torch.Tensor, optional): Denoising embeddings.
            dn_bbox (torch.Tensor, optional): Denoising bounding boxes.

        Returns:
            embeddings (torch.Tensor): Query embeddings for decoder.
            refer_bbox (torch.Tensor): Reference bounding boxes.
            enc_bboxes (torch.Tensor): Encoded bounding boxes.
            enc_scores (torch.Tensor): Encoded scores.
        """
        bs = feats.shape[0]
        # Prepare input for decoder
        anchors, valid_mask = self._generate_anchors(shapes, dtype=feats.dtype, device=feats.device)
        features = self.enc_output(valid_mask * feats)  # bs, h*w, 256

        enc_outputs_scores = self.enc_score_head(features)  # (bs, h*w, nc)

        # Query selection
        # (bs, num_queries)
        topk_ind = torch.topk(enc_outputs_scores.max(-1).values, self.num_queries, dim=1).indices.view(-1)
        # (bs, num_queries)
        batch_ind = torch.arange(end=bs, dtype=topk_ind.dtype).unsqueeze(-1).repeat(1, self.num_queries).view(-1)

        # (bs, num_queries, 256)
        top_k_features = features[batch_ind, topk_ind].view(bs, self.num_queries, -1)
        # (bs, num_queries, 4)
        top_k_anchors = anchors[:, topk_ind].view(bs, self.num_queries, -1)

        # Dynamic anchors + static content
        refer_bbox = self.enc_bbox_head(top_k_features) + top_k_anchors

        enc_bboxes = refer_bbox.sigmoid()
        if dn_bbox is not None:
            refer_bbox = torch.cat([dn_bbox, refer_bbox], 1)
        enc_scores = enc_outputs_scores[batch_ind, topk_ind].view(bs, self.num_queries, -1)

        embeddings = self.tgt_embed.weight.unsqueeze(0).repeat(bs, 1, 1) if self.learnt_init_query else top_k_features
        if self.training:
            refer_bbox = refer_bbox.detach()
            if not self.learnt_init_query:
                embeddings = embeddings.detach()
        if dn_embed is not None:
            embeddings = torch.cat([dn_embed, embeddings], 1)

        return embeddings, refer_bbox, enc_bboxes, enc_scores

    def _reset_parameters(self):
        """Initialize or reset the parameters of the model's various components with predefined weights and biases."""
        # Class and bbox head init
        bias_cls = bias_init_with_prob(0.01) / 80 * self.nc
        # NOTE: the weight initialization in `linear_init` would cause NaN when training with custom datasets.
        # linear_init(self.enc_score_head)
        constant_(self.enc_score_head.bias, bias_cls)
        constant_(self.enc_bbox_head.layers[-1].weight, 0.0)
        constant_(self.enc_bbox_head.layers[-1].bias, 0.0)
        for cls_, reg_ in zip(self.dec_score_head, self.dec_bbox_head):
            # linear_init(cls_)
            constant_(cls_.bias, bias_cls)
            constant_(reg_.layers[-1].weight, 0.0)
            constant_(reg_.layers[-1].bias, 0.0)

        linear_init(self.enc_output[0])
        xavier_uniform_(self.enc_output[0].weight)
        if self.learnt_init_query:
            xavier_uniform_(self.tgt_embed.weight)
        xavier_uniform_(self.query_pos_head.layers[0].weight)
        xavier_uniform_(self.query_pos_head.layers[1].weight)
        for layer in self.input_proj:
            xavier_uniform_(layer[0].weight)


class v10Detect(Detect):
    """
    v10 Detection head from https://arxiv.org/pdf/2405.14458.

    This class implements the YOLOv10 detection head with dual-assignment training and consistent dual predictions
    for improved efficiency and performance.

    Attributes:
        end2end (bool): End-to-end detection mode.
        max_det (int): Maximum number of detections.
        cv3 (nn.ModuleList): Light classification head layers.
        one2one_cv3 (nn.ModuleList): One-to-one classification head layers.

    Methods:
        __init__: Initialize the v10Detect object with specified number of classes and input channels.
        forward: Perform forward pass of the v10Detect module.
        bias_init: Initialize biases of the Detect module.
        fuse: Remove the one2many head for inference optimization.

    Examples:
        Create a v10Detect head
        >>> v10_detect = v10Detect(nc=80, ch=(256, 512, 1024))
        >>> x = [torch.randn(1, 256, 80, 80), torch.randn(1, 512, 40, 40), torch.randn(1, 1024, 20, 20)]
        >>> outputs = v10_detect(x)
    """

    end2end = True

    def __init__(self, nc: int = 80, ch: Tuple = ()):
        """
        Initialize the v10Detect object with the specified number of classes and input channels.

        Args:
            nc (int): Number of classes.
            ch (tuple): Tuple of channel sizes from backbone feature maps.
        """
        super().__init__(nc, ch)
        c3 = max(ch[0], min(self.nc, 100))  # channels
        # Light cls head
        self.cv3 = nn.ModuleList(
            nn.Sequential(
                nn.Sequential(Conv(x, x, 3, g=x), Conv(x, c3, 1)),
                nn.Sequential(Conv(c3, c3, 3, g=c3), Conv(c3, c3, 1)),
                nn.Conv2d(c3, self.nc, 1),
            )
            for x in ch
        )
        self.one2one_cv3 = copy.deepcopy(self.cv3)

    def fuse(self):
        """Remove the one2many head for inference optimization."""
        self.cv2 = self.cv3 = nn.ModuleList([nn.Identity()] * self.nl)


class DetectBaseConfidence(Detect):
    """
    YOLO Detect base head that uses 1 - max confidence score as uncertainty value.
    Baseline with no signigicant overheads or changes for uncertainty calculation.
    """

    def __init__(self, nc: int = 80, ch: Tuple = ()):
        """
        Initialize the YOLO detection layer with confidence-based uncertainty.

        Args:
            nc (int): Number of classes.
            ch (tuple): Tuple of channel sizes from backbone feature maps.
        """
        super().__init__(nc, ch)  # Initialize the parent class

    def forward(self, x: List[torch.Tensor]) -> Union[List[torch.Tensor], Tuple]:
        """Concatenate and return predicted bounding boxes, class probabilities, and confidence-based uncertainty."""
        if self.end2end:
            return self.forward_end2end(x)

        for i in range(self.nl):
            x[i] = torch.cat((self.cv2[i](x[i]), self.cv3[i](x[i])), 1)

        if self.training:  # Training path
            return x

        y = self._inference(x)
        if self.export:
            return y

        # Calculate uncertainty as 1 - max confidence score
        cls_probs = y[:, 4:, :]
        max_conf = cls_probs.max(1).values
        uncertainty = 1 - max_conf
        y = torch.cat((y, uncertainty.unsqueeze(1)), dim=1)

        return y, x
    
    def forward_end2end(self, x):
        raise NotImplementedError("Not implemented to handle uncertainty output yet.")
    
    @staticmethod
    def postprocess(preds: torch.Tensor, max_det: int, nc: int = 80):
        raise NotImplementedError("Not implemented to handle uncertainty output yet.")


class DetectBaseUncertainty(Detect):
    """
    YOLO Detect base head extended with entropy calcualtion of the calssification scores (per detector).
    Baseline with no signigicant overheads or changes for uncertainty calculation.
    """

    def __init__(self, nc: int = 80, ch: Tuple = ()):
        """
        Initialize the YOLO detection layer with entropy calculation.

        Args:
            nc (int): Number of classes.
            ch (tuple): Tuple of channel sizes from backbone feature maps.
        """
        super().__init__(nc, ch)  # Initialize the parent class


    def forward(self, x: List[torch.Tensor]) -> Union[List[torch.Tensor], Tuple]:
        """Concatenate and return predicted bounding boxes, class probabilities, and entropy."""
        if self.end2end:
            return self.forward_end2end(x)

        for i in range(self.nl):
            x[i] = torch.cat((self.cv2[i](x[i]), self.cv3[i](x[i])), 1)

        if self.training:  # Training path
            return x

        y = self._inference(x)
        if self.export:
            return y

        cls_probs = y[: , 4:, :]
        # TODO: check weather to calculate entropy using sigmoid or softmax as base distirbution
        entropy = calc_cls_softmax_single_sample_uncertainty(cls_probs.softmax(dim=1))
        y = torch.cat((y, entropy), dim=1)

        return y, x
    
    def forward_end2end(self, x):
        raise NotImplementedError("Not implemented to handle uncertainty output yet.")

    @staticmethod
    def postprocess(preds: torch.Tensor, max_det: int, nc: int = 80):
        raise NotImplementedError("Not implemented to handle uncertainty output yet.")
    

class DetectEnsemble(Detect):
    """
    YOLO Detect head with ensemble of classification heads for uncertainty estimation.

    This class uses multiple classification heads per detection layer and aggregates their predictions
    to estimate uncertainty via entropy over the ensemble outputs.
    """

    def __init__(self, nc=80, ch=(), num_ensemble_heads=5):
        """
        Initialize the ensemble detection head.

        Args:
            nc (int): Number of classes.
            ch (tuple): Tuple of channel sizes from backbone feature maps.
            num_ensemble_heads (int): Number of ensemble members.
        """
        super().__init__(nc, ch)
        self.num_ensemble_heads = num_ensemble_heads

        self.dropout_methods = ['DropBlock2D', 'Dropout', 'Dropout2d', 'Dropout3d']
        self.dropout_method_idx = 0
        self.dropout_rate = 0.1
        self.dropblock_size = 3
        self._create_dropout_layers()

    def _create_dropout_layers(self):
        """Create per-level, per-member dropout modules (in and out) according to current settings."""
        method = self.dropout_methods[self.dropout_method_idx]
        def make_one():
            if method == 'DropBlock2D':
                return DropBlock2D(drop_prob=self.dropout_rate, block_size=self.dropblock_size)
            if method == 'Dropout2d':
                return nn.Dropout2d(p=self.dropout_rate)
            if method == 'Dropout3d':
                return nn.Dropout3d(p=self.dropout_rate)
            if method == 'Dropout':
                return nn.Dropout(p=self.dropout_rate)
            raise ValueError(f"Unknown dropout_method: {method}")

        self.dropout_layer = nn.ModuleList([])
        for _ in range(self.nl):
            di_list= nn.ModuleList([])
            for _ in range(self.num_ensemble_heads):
                di = make_one()
                di_list.append(di)
            self.dropout_layer.append(di_list)

        self.cv3_ens = nn.ModuleList([])
        for i in range(self.nl):
            heads_i = nn.ModuleList([self.cv3[i]])
            for _ in range(self.num_ensemble_heads - 1):
                heads_i.append(copy.deepcopy(self.cv3[i]))
            self.cv3_ens.append(heads_i)

    def set_dropout_rates(self, dropout_rate: float, dropout_method_idx: float = None, dropblock_size: float = None):
        """Set dropout rates and update dropout method"""
        if dropout_method_idx is not None:
            assert 0 <= int(dropout_method_idx) < len(self.dropout_methods)
            self.dropout_method_idx = int(dropout_method_idx)
        if dropblock_size is not None:
            self.dropblock_size = int(dropblock_size)
        self.dropout_rate = float(dropout_rate)
        self._create_dropout_layers()

    @property
    def dropout_method(self) -> str:
        """Get the current dropout method string."""
        return self.dropout_methods[self.dropout_method_idx]

    def forward(self, x):
        """
        Perform forward pass through the ensemble detection head.
        
        Args:
            x (List[torch.Tensor]): Input feature maps from backbone.
        Returns:
            Union[List[torch.Tensor], Tuple]: During training, returns feature maps. 
                During inference, returns predictions with uncertainty.
        """
        if self.end2end:
            return self.forward_end2end(x)

        if self.training:
            for i in range(self.nl):
                # Randomly select one of the ensemble heads for training
                j = torch.randint(self.num_ensemble_heads, (1,), device=x[i].device).item()
                cls = self.cv3_ens[i][j](self.dropout_layer[i][j](x[i]))
                x[i] = torch.cat((self.cv2[i](x[i]), cls), 1)
            return x

        # inference: deterministic heads (dropout disabled in eval()), compute uncertainty across members
        xs = []
        for j in range(self.num_ensemble_heads):
            this = []
            for i in range(self.nl):
                cls = self.cv3_ens[i][j](self.dropout_layer[i][j](x[i]))
                this.append(torch.cat((self.cv2[i](x[i]), cls), 1))
            xs.append(this)

        y = self._inference(xs)

        x_mean = []
        for i in range(self.nl):
            x_mean.append(torch.mean(torch.stack([t[i] for t in xs], dim=0), dim=0))
        return y if self.export else (y, x_mean)

    def forward_end2end(self, x):
        raise NotImplementedError("Not implemented to handle uncertainty output yet.")

    def _inference(self, xs):
        """
        Perform inference with ensemble predictions to compute uncertainty.
        
        Args:
            xs (List[List[torch.Tensor]]): List of feature maps from each ensemble member.
            
        Returns:
            torch.Tensor: Predictions with uncertainty appended.
        """
        shape = xs[0][0].shape  # BCHW
        x_mean = []
        for i in range(self.nl):
            ch_stacked = []
            for x in xs:
                ch_stacked.append(x[i])
            x_mean.append(torch.mean(torch.stack(ch_stacked), dim=0))
        x_cats = torch.stack([torch.cat([xi.view(shape[0], self.no, -1) for xi in x], 2) for x in xs], dim=0)
        x_cat = torch.mean(x_cats, dim=0)
        if self.format != "imx" and (self.dynamic or self.shape != shape):
            self.anchors, self.strides = (x.transpose(0, 1) for x in make_anchors(x_mean, self.stride, 0.5))
            self.shape = shape
        if self.export and self.format in {"saved_model", "pb", "tflite", "edgetpu", "tfjs"}:
            box = x_cat[:, : self.reg_max * 4]
            cls = x_cat[:, self.reg_max * 4 :]
        else:
            box, cls = x_cat.split((self.reg_max * 4, self.nc), 1)
        # Collect multiple class probability predictions from ensemble
        cls_samples = torch.stack([cls.transpose(-1, -2)
                                for _, cls in (x_cat.split((self.reg_max * 4, self.nc), dim=1) for x_cat in x_cats)], dim=0)
<<<<<<< HEAD
        uncertainty = calc_cls_softmax_multi_sample_uncertainty(cls_samples.softmax(-1)).transpose(-1, -2)
=======
        epistemic_uncertainty = calculate_classification_multi_sample_entropy(cls_samples.softmax(2)).transpose(-1, -2)
>>>>>>> 5ef2744a
        if self.export and self.format in {"tflite", "edgetpu"}:
            grid_h = shape[2]
            grid_w = shape[3]
            grid_size = torch.tensor([grid_w, grid_h, grid_w, grid_h], device=box.device).reshape(1, 4, 1)
            norm = self.strides / (self.stride[0] * grid_size)
            dbox = self.decode_bboxes(self.dfl(box) * norm, self.anchors.unsqueeze(0) * norm[:, :2])
        elif self.export and self.format == "imx":
            dbox = self.decode_bboxes(
                self.dfl(box) * self.strides, self.anchors.unsqueeze(0) * self.strides, xywh=False
            )
            return dbox.transpose(1, 2), cls.sigmoid().permute(0, 2, 1), uncertainty.permute(0, 2, 1)
        else:
            dbox = self.decode_bboxes(self.dfl(box), self.anchors.unsqueeze(0)) * self.strides
        return torch.cat((dbox, cls.sigmoid(), uncertainty), 1)

    def bias_init(self):
        """Initialize biases for ensemble detection heads."""
        m = self
        for a, heads, s in zip(m.cv2, self.cv3_ens, m.stride):
            a[-1].bias.data[:] = 1.0
            for b in heads:
                b[-1].bias.data[: self.nc] = math.log(5 / self.nc / (640 / s) ** 2)
        
        if self.end2end:
            for a, heads, s in zip(m.one2one_cv2, m.one2one_cv3, m.stride):
                a[-1].bias.data[:] = 1.0
                for b in heads:
                    b[-1].bias.data[: self.nc] = math.log(5 / self.nc / (640 / s) ** 2)

    @staticmethod
    def postprocess(preds: torch.Tensor, max_det: int, nc: int = 80):
        raise NotImplementedError("Not implemented to handle uncertainty output yet.")


class DetectEnsemble(Detect):
    """
    YOLO Detect head with ensemble of classification heads for epistemic uncertainty estimation.

    This class uses multiple classification heads per detection layer and aggregates their predictions
    to estimate epistemic uncertainty via entropy over the ensemble outputs.
    """

    def __init__(self, nc=80, ch=(), num_ensemble=5):
        """
        Initialize the ensemble detection head.

        Args:
            nc (int): Number of classes.
            ch (tuple): Tuple of channel sizes from backbone feature maps.
            num_ensemble (int): Number of ensemble members.
        """
        super().__init__(nc, ch)
        self.num_ensemble = num_ensemble
        c2 = max((16, ch[0] // 4, self.reg_max * 4))
        c3 = max(ch[0], min(self.nc, 100))

        # Box regression heads (shared)
        self.cv2 = nn.ModuleList(
            nn.Sequential(Conv(x, c2, 3), Conv(c2, c2, 3), nn.Conv2d(c2, 4 * self.reg_max, 1)) for x in ch
        )
        # Ensemble of classification heads per detection layer
        self.cv3 = nn.ModuleList([
            nn.ModuleList([
                nn.Sequential(
                    DropBlock2D(drop_prob=0.2, block_size=3),
                    nn.Sequential(DWConv(x, x, 3), Conv(x, c3, 1)),
                    nn.Sequential(DWConv(c3, c3, 3), Conv(c3, c3, 1)),
                    nn.Conv2d(c3, self.nc, 1)
                ) for _ in range(num_ensemble)
            ]) for x in ch
        ])
        self.dfl = DFL(self.reg_max) if self.reg_max > 1 else nn.Identity()

        if self.end2end:
            self.one2one_cv2 = copy.deepcopy(self.cv2)
            self.one2one_cv3 = copy.deepcopy(self.cv3)

    def forward(self, x, num_ensemble_forward_passes=None):
        """
        Forward pass with ensemble heads.

        Args:
            x (List[torch.Tensor]): Input feature maps.
            num_ensemble_forward_passes (int, optional): Number of ensemble members to use.

        Returns:
            During training: feature maps.
            During inference: predictions with epistemic uncertainty.
        """
        if self.end2end:
            return self.forward_end2end(x)
        num_ensemble = self.num_ensemble if num_ensemble_forward_passes is None else num_ensemble_forward_passes

        if self.training:
            # Use mean of ensemble heads for each layer
            for i in range(self.nl):
                cls_heads = [self.cv3[i][j](x[i]) for j in range(num_ensemble)]
                cls_mean = torch.mean(torch.stack(cls_heads, 0), 0)
                x[i] = torch.cat((self.cv2[i](x[i]), cls_mean), 1)
            return x

        # Inference: collect outputs from all ensemble heads
        ensemble_outputs = []
        for j in range(num_ensemble):
            out = [torch.cat((self.cv2[i](x[i]), self.cv3[i][j](x[i])), 1) for i in range(self.nl)]
            ensemble_outputs.append(out)

        y = self._inference(ensemble_outputs)
        # Optionally, also return mean feature maps for analysis
        x_mean = []
        for i in range(self.nl):
            stacked = [out[i] for out in ensemble_outputs]
            x_mean.append(torch.mean(torch.stack(stacked, 0), 0))
        return y if self.export else (y, x_mean)

    def _inference(self, xs):
        """
        Inference with ensemble outputs to compute epistemic uncertainty.

        Args:
            xs (List[List[torch.Tensor]]): List of ensemble outputs.

        Returns:
            torch.Tensor: Predictions with epistemic uncertainty appended.
        """
        shape = xs[0][0].shape  # BCHW
        # Stack and mean predictions
        x_cats = torch.stack([torch.cat([xi.view(shape[0], self.no, -1) for xi in x], 2) for x in xs], 0)
        x_cat = torch.mean(x_cats, 0)

        if self.format != "imx" and (self.dynamic or self.shape != shape):
            # Use mean for anchor generation
            x_mean = [torch.mean(torch.stack([x[i] for x in xs], 0), 0) for i in range(self.nl)]
            self.anchors, self.strides = (x.transpose(0, 1) for x in make_anchors(x_mean, self.stride, 0.5))
            self.shape = shape

        if self.export and self.format in {"saved_model", "pb", "tflite", "edgetpu", "tfjs"}:
            box = x_cat[:, : self.reg_max * 4]
            cls = x_cat[:, self.reg_max * 4 :]
        else:
            box, cls = x_cat.split((self.reg_max * 4, self.nc), 1)

        # Collect class probability predictions from all ensemble heads
        cls_samples = torch.stack([
            cls_.transpose(-1, -2)
            for _, cls_ in (x_cat_.split((self.reg_max * 4, self.nc), 1) for x_cat_ in x_cats)
        ], 0)
        # Compute epistemic uncertainty (entropy over ensemble softmax outputs)
        uncertainty = calculate_classification_multi_sample_entropy(cls_samples.softmax(2)).transpose(-1, -2)

        if self.export and self.format in {"tflite", "edgetpu"}:
            grid_h = shape[2]
            grid_w = shape[3]
            grid_size = torch.tensor([grid_w, grid_h, grid_w, grid_h], device=box.device).reshape(1, 4, 1)
            norm = self.strides / (self.stride[0] * grid_size)
            dbox = self.decode_bboxes(self.dfl(box) * norm, self.anchors.unsqueeze(0) * norm[:, :2])
        elif self.export and self.format == "imx":
            dbox = self.decode_bboxes(
                self.dfl(box) * self.strides, self.anchors.unsqueeze(0) * self.strides, xywh=False
            )
            return dbox.transpose(1, 2), cls.sigmoid().permute(0, 2, 1), uncertainty.permute(0, 2, 1)
        else:
            dbox = self.decode_bboxes(self.dfl(box), self.anchors.unsqueeze(0)) * self.strides

        return torch.cat((dbox, cls.sigmoid(), uncertainty), 1)

    def forward_end2end(self, x):
        """
        End-to-end forward for ensemble head.

        Args:
            x (List[torch.Tensor]): Input feature maps.

        Returns:
            dict or tuple: Outputs for training or inference.
        """
        x_detach = [xi.detach() for xi in x]
        # Use first ensemble head for one2one
        one2one = [
            torch.cat((self.one2one_cv2[i](x_detach[i]), self.one2one_cv3[i][0](x_detach[i])), 1) for i in range(self.nl)
        ]
        for i in range(self.nl):
            x[i] = torch.cat((self.cv2[i](x[i]), self.cv3[i][0](x[i])), 1)
        if self.training:
            return {"one2many": x, "one2one": one2one}
        y = self._inference([one2one])
        y = self.postprocess(y.permute(0, 2, 1), self.max_det, self.nc)
        return y if self.export else (y, {"one2many": x, "one2one": one2one})

    def bias_init(self):
        """Initialize biases for ensemble detection heads."""
        m = self
        for a, cv3_list, s in zip(m.cv2, m.cv3, m.stride):
            a[-1].bias.data[:] = 1.0  # box
            for b in cv3_list:
                b[-1].bias.data[: m.nc] = math.log(5 / m.nc / (640 / s) ** 2)
        if self.end2end:
            for a, cv3_list, s in zip(m.one2one_cv2, m.one2one_cv3, m.stride):
                a[-1].bias.data[:] = 1.0
                for b in cv3_list:
                    b[-1].bias.data[: m.nc] = math.log(5 / m.nc / (640 / s) ** 2)


class DetectMCDropout(Detect):
    """
    YOLO Detect head with Monte Carlo Dropout for uncertainty estimation.
    
    This class implements MC Dropout by keeping dropout layers active during inference
    and performing multiple forward passes to estimate uncertainty.
    
    Attributes:
        cv3 (nn.ModuleList): Classification heads with DropBlock2D layers for MC sampling.
    """
    
    def __init__(self, nc=80, ch=()):
        """
        Initialize the MC Dropout detection head.
        
        Args:
            nc (int): Number of classes.
            ch (tuple): Tuple of channel sizes from backbone feature maps.
        """
        super().__init__(nc, ch)
        self.dropout_methods = ['DropBlock2D', 'Dropout', 'Dropout2d', 'Dropout3d']
        
        # Default dropout parameters, overridden by set_dropout_rates
        self.dropout_rate = 0.1
        self.dropblock_size = 3
        self.num_mc_forward_passes = 10
        self.dropout_method_idx = 0  # Default to DropBlock2D (index 0)

        self._create_dropout_layers()

<<<<<<< HEAD
    def _create_dropout_layers(self):
        """Create dropout layers as instance variables."""
        dropout_method = self.dropout_methods[self.dropout_method_idx]
        
        if dropout_method == 'DropBlock2D':
            self.dropout_layer = DropBlock2D(drop_prob=self.dropout_rate, block_size=self.dropblock_size)
        elif dropout_method == 'Dropout2d':
            self.dropout_layer = nn.Dropout2d(p=self.dropout_rate)
        elif dropout_method == 'Dropout3d':
            self.dropout_layer = nn.Dropout3d(p=self.dropout_rate)
        elif dropout_method == 'Dropout':
            self.dropout_layer = nn.Dropout(p=self.dropout_rate)
        else:
            raise ValueError(f"Unknown dropout_method: {dropout_method}")
=======
        self.cv3 = (
            nn.ModuleList(nn.Sequential(Conv(x, c3, 3), Conv(c3, c3, 3), nn.Conv2d(c3, self.nc, 1)) for x in ch)
            if self.legacy
            else nn.ModuleList(
                nn.Sequential(
                    DropBlock2D(drop_prob=0.2, block_size=3), # TODO: dropout probability could be set with train() call
                    nn.Sequential(DWConv(x, x, 3), Conv(x, c3, 1)),
                    nn.Sequential(DWConv(c3, c3, 3), Conv(c3, c3, 1)),
                    nn.Conv2d(c3, self.nc, 1),
                )
                for x in ch
            )
        )
>>>>>>> 5ef2744a

    def set_dropout_rates(self, dropout_rate: float, dropout_method_idx: float = None, dropblock_size: float = None):
        """Set dropout rates and optionally change dropout method, recreating cv3 if needed."""
        dropout_method_idx = int(dropout_method_idx)
        dropblock_size = int(dropblock_size)

        self.dropout_rate = dropout_rate
        if dropout_method_idx is not None:
            if 0 <= dropout_method_idx < len(self.dropout_methods):
                self.dropout_method_idx = int(dropout_method_idx)
            else:
                raise ValueError(f"dropout_method_idx {dropout_method_idx} out of range [0, {len(self.dropout_methods)-1}]")
        if dropblock_size is not None:
            self.dropblock_size = dropblock_size
        
        self._create_dropout_layers()
    
    @property
    def dropout_method(self) -> str:
        """Get the current dropout method string."""
        return self.dropout_methods[self.dropout_method_idx]

    def forward(self, x):
        """
        Perform forward pass with Monte Carlo Dropout sampling.
        
        Args:
            x (List[torch.Tensor]): Input feature maps from backbone.
            num_mc_forward_passes (int): Number of MC forward passes for uncertainty estimation.
            
        Returns:
            Union[List[torch.Tensor], Tuple]: During training, returns feature maps.
                During inference, returns predictions with uncertainty.
        """
        if self.end2end:
            return self.forward_end2end(x)

<<<<<<< HEAD
        if self.training:
=======
        if self.training: 
>>>>>>> 5ef2744a
            for i in range(self.nl):
                xi = self.dropout_layer(x[i])
                cls = self.cv3[i](xi)
                x[i] = torch.cat((self.cv2[i](x[i]), cls), 1)
            return x

        # inference: enable MC Dropout by forcing dropout to train mode
        self.dropout_layer.train()
        xs = []
        for _ in range(self.num_mc_forward_passes):
            this = []
            for i in range(self.nl):
                xi = self.dropout_layer(x[i])
                cls = self.cv3[i](xi)
                this.append(torch.cat((self.cv2[i](x[i]), cls), 1))
            xs.append(this)

            y = self._inference(xs)

            x_mean = []
            for i in range(self.nl):
                ch_stacked = []
                for x in xs:
                    ch_stacked.append(x[i])
                x_mean.append(torch.mean(torch.stack(ch_stacked), dim=0))
            return y if self.export else (y, x_mean)

    def forward_end2end(self, x):
        raise NotImplementedError("Not implemented to handle uncertainty output yet.")

    def _inference(self, xs):
        """
        Perform inference with MC Dropout predictions to compute uncertainty.
        
        Args:
            xs (List[List[torch.Tensor]]): List of feature maps from each MC forward pass.
            
        Returns:
            torch.Tensor: Predictions with uncertainty appended.
        """
        # Inference path
        shape = xs[0][0].shape  # BCHW

        x_mean = []
        for i in range(self.nl):
            ch_stacked = []
            for x in xs:
                ch_stacked.append(x[i])
            x_mean.append(torch.mean(torch.stack(ch_stacked), dim=0))            

        x_cats = torch.stack([torch.cat([xi.view(shape[0], self.no, -1) for xi in x], 2) for x in xs], dim=0)
        x_cat = torch.mean(x_cats, dim=0)
        if self.format != "imx" and (self.dynamic or self.shape != shape):
            self.anchors, self.strides = (x.transpose(0, 1) for x in make_anchors(x_mean, self.stride, 0.5))
            self.shape = shape

        if self.export and self.format in {"saved_model", "pb", "tflite", "edgetpu", "tfjs"}:  # avoid TF FlexSplitV ops
            box = x_cat[:, : self.reg_max * 4]
            cls = x_cat[:, self.reg_max * 4 :]
        else:
            box, cls = x_cat.split((self.reg_max * 4, self.nc), 1)

        # Collect multiple class probability predictions from MC Dropout
        cls_samples = torch.stack([cls.transpose(-1, -2) 
                                for _, cls in (x_cat.split((self.reg_max * 4, self.nc), dim=1) for x_cat in x_cats)], dim=0)

<<<<<<< HEAD
        uncertainty = calc_cls_softmax_multi_sample_uncertainty(cls_samples.softmax(-1)).transpose(-1, -2)
=======
        uncertainty = calculate_classification_multi_sample_entropy(cls_samples.softmax(2)).transpose(-1, -2)
>>>>>>> 5ef2744a

        if self.export and self.format in {"tflite", "edgetpu"}:
            # Precompute normalization factor to increase numerical stability
            # See https://github.com/ultralytics/ultralytics/issues/7371
            grid_h = shape[2]
            grid_w = shape[3]
            grid_size = torch.tensor([grid_w, grid_h, grid_w, grid_h], device=box.device).reshape(1, 4, 1)
            norm = self.strides / (self.stride[0] * grid_size)
            dbox = self.decode_bboxes(self.dfl(box) * norm, self.anchors.unsqueeze(0) * norm[:, :2])
        elif self.export and self.format == "imx":
            dbox = self.decode_bboxes(
                self.dfl(box) * self.strides, self.anchors.unsqueeze(0) * self.strides, xywh=False
            )
            return dbox.transpose(1, 2), cls.sigmoid().permute(0, 2, 1), uncertainty.permute(0, 2, 1)
        else:
            dbox = self.decode_bboxes(self.dfl(box), self.anchors.unsqueeze(0)) * self.strides

        return torch.cat((dbox, cls.sigmoid(), uncertainty), 1)
<<<<<<< HEAD
    
    @staticmethod
    def postprocess(preds: torch.Tensor, max_det: int, nc: int = 80):
        raise NotImplementedError("Not implemented to handle uncertainty output yet.")
    

class DetectDFLUncertainty(Detect):
    """
    YOLO Detect head that extracts DFL (Distribution Focal Loss) box coordinate uncertainty via entropy.
    For each bounding box, calculates the entropy of the DFL distribution for each coordinate before decode_bboxes,
    and appends this as an additional output channel per box.
    """
    def __init__(self, nc: int = 80, ch: Tuple = ()):  # same as Detect
        super().__init__(nc, ch)

    def forward(self, x: List[torch.Tensor]) -> Union[List[torch.Tensor], Tuple]:
        if self.end2end:
            return self.forward_end2end(x)
        for i in range(self.nl):
            x[i] = torch.cat((self.cv2[i](x[i]), self.cv3[i](x[i])), 1)
        if self.training:
            return x
        y = self._inference(x)
        if self.export:
            return y
        return y, x

    def _inference(self, x: List[torch.Tensor]) -> Tuple[torch.Tensor, torch.Tensor]:
        """
        Like _inference, but also returns DFL entropy per box (before decode_bboxes).
        """
        shape = x[0].shape  # BCHW
        x_cat = torch.cat([xi.view(shape[0], self.no, -1) for xi in x], 2)
        if self.format != "imx" and (self.dynamic or self.shape != shape):
            self.anchors, self.strides = (x.transpose(0, 1) for x in make_anchors(x, self.stride, 0.5))
            self.shape = shape
        if self.export and self.format in {"saved_model", "pb", "tflite", "edgetpu", "tfjs"}:
            box = x_cat[:, : self.reg_max * 4]
            cls = x_cat[:, self.reg_max * 4 :]
        else:
            box, cls = x_cat.split((self.reg_max * 4, self.nc), 1)
        
        batch_size, _, num_anchors = box.shape # box: (batch_size, reg_max*4, num_anchors)
        box_view = box.view(batch_size, 4, self.reg_max, num_anchors)  # (batch_size, 4, reg_max, num_anchors)
        box_probs = box_view.softmax(2)  # (batch_size, 4, reg_max, num_anchors)
        dfl_entropy = -(box_probs * (box_probs.clamp(min=1e-8).log())).sum(2)  # (batch_size, 4, num_anchors) entropy per box coordinate
        dfl_entropy = dfl_entropy.mean(1, keepdim=True)  # (batch_size, 1, num_anchors) mean entropy across 4 coordinates
        dfl_entropy = dfl_entropy  # (batch_size, 1, num_anchors)

        if self.export and self.format in {"tflite", "edgetpu"}:
            grid_h = shape[2]
            grid_w = shape[3]
            grid_size = torch.tensor([grid_w, grid_h, grid_w, grid_h], device=box.device).reshape(1, 4, 1)
            norm = self.strides / (self.stride[0] * grid_size)
            dbox = self.decode_bboxes(self.dfl(box) * norm, self.anchors.unsqueeze(0) * norm[:, :2])
        elif self.export and self.format == "imx":
            dbox = self.decode_bboxes(
                self.dfl(box) * self.strides, self.anchors.unsqueeze(0) * self.strides, xywh=False
            )
            return dbox.transpose(1, 2), cls.sigmoid().permute(0, 2, 1), dfl_entropy.permute(0, 2, 1)
        else:
            dbox = self.decode_bboxes(self.dfl(box), self.anchors.unsqueeze(0)) * self.strides

        return torch.cat((dbox, cls.sigmoid(), dfl_entropy), 1)

    def forward_end2end(self, x):
        raise NotImplementedError("Not implemented to handle uncertainty output yet.")
    
    @staticmethod
    def postprocess(preds: torch.Tensor, max_det: int, nc: int = 80):
        raise NotImplementedError("Not implemented to handle uncertainty output yet.")
=======
>>>>>>> 5ef2744a
    

class DetectEDLMEH(Detect):
    """
    YOLO Detect head with Evidential Deep Learning (EDL) and Model Evidence Head (MEH).
    
    This class implements EDL with MEH according to Park et al. 2023 for uncertainty estimation.
    It uses a Dirichlet distribution to model uncertainty through evidence parameters.
    
    Paper Reference:
        Park, Younghyun, et al. "Active learning for object detection with evidential deep learning 
        and hierarchical uncertainty aggregation." The Eleventh International Conference on Learning 
        Representations. 2023.
    
    Attributes:
        meh_lambda (nn.ModuleList): Model Evidence Head layers for evidence parameter estimation.
    """

    def __init__(self, nc=80, ch=()):
        """
        Initialize the EDL MEH detection head.
        
        Args:
            nc (int): Number of classes.
            ch (tuple): Tuple of channel sizes from backbone feature maps.
        """
        super().__init__(nc, ch)
        self.nc = nc  # number of classes
        self.nl = len(ch)  # number of detection layers
        self.reg_max = 16  # DFL channels (ch[0] // 16 to scale 4/8/12/16/20 for n/s/m/l/x)
        self.no = nc + self.reg_max * 4 + 1  # number of outputs per anchor
        self.stride = torch.zeros(self.nl)  # strides computed during build
        c2, c3, c_meh_lambda = max((16, ch[0] // 4, self.reg_max * 4)), max(ch[0], min(self.nc, 100)), max(ch[0], 16)
        self.cv2 = nn.ModuleList(
            nn.Sequential(Conv(x, c2, 3), Conv(c2, c2, 3), nn.Conv2d(c2, 4 * self.reg_max, 1)) for x in ch
        )
        self.cv3 = (
            nn.ModuleList(nn.Sequential(Conv(x, c3, 3), Conv(c3, c3, 3), nn.Conv2d(c3, self.nc, 1)) for x in ch)
            if self.legacy
            else nn.ModuleList(
                nn.Sequential(
                    nn.Sequential(DWConv(x, x, 3), Conv(x, c3, 1)),
                    nn.Sequential(DWConv(c3, c3, 3), Conv(c3, c3, 1)),
                    nn.Conv2d(c3, self.nc, 1)
                )
                for x in ch
            )
        )
        self.meh_lambda = (
            nn.ModuleList(nn.Sequential(Conv(x, c_meh_lambda, 3), Conv(c_meh_lambda, c_meh_lambda, 3), nn.Conv2d(c_meh_lambda, 1, 1)) for x in ch)
            if self.legacy
            else nn.ModuleList(
                nn.Sequential(
                    nn.Sequential(DWConv(x, x, 3), Conv(x, c_meh_lambda, 1)),
                    nn.Sequential(DWConv(c_meh_lambda, c_meh_lambda, 3), Conv(c_meh_lambda, c_meh_lambda, 1)),
                    nn.Conv2d(c_meh_lambda, 1, 1)
                )
                for x in ch
            )
        )
        self.dfl = DFL(self.reg_max) if self.reg_max > 1 else nn.Identity()
        if self.end2end:
            self.one2one_cv2 = copy.deepcopy(self.cv2)
            self.one2one_cv3 = copy.deepcopy(self.cv3)
            self.one2one_meh_lambda = copy.deepcopy(self.meh_lambda)

        self.meh_lambda_activation_idx = 0 # default to 'exp'
        self._meh_lambda_act = resolve_meh_lambda_activation(self.meh_lambda_activation_idx)

    def set_meh_lambda_activation_idx(self, idx):
        self.meh_lambda_activation_idx = idx
        self._meh_lambda_act = resolve_meh_lambda_activation(idx)

    def forward(self, x):
        """
        Perform forward pass with EDL MEH uncertainty estimation.
        
        Args:
            x (List[torch.Tensor]): Input feature maps from backbone.
            
        Returns:
            Union[List[torch.Tensor], Tuple]: During training, returns feature maps.
                During inference, returns predictions with uncertainty.
        """
        if self.end2end:
            return self.forward_end2end(x)
        for i in range(self.nl):
            x[i] = torch.cat((self.cv2[i](x[i]), self.cv3[i](x[i]), torch.clamp(self._meh_lambda_act(self.meh_lambda[i](x[i])), min=0.01, max=100)), 1)
        if self.training:
            return x
        y = self._inference(x)
        return y if self.export else (y, x)

    def forward_end2end(self, x):
        raise NotImplementedError("Not implemented to handle uncertainty output yet.")
    
    def _inference(self, x):
        """
        Perform inference with EDL MEH to compute uncertainty using Dirichlet distribution.
        
        Args:
            x (List[torch.Tensor]): Input feature maps with evidence parameters.
            
        Returns:
            torch.Tensor: Predictions with uncertainty appended.
        """
        shape = x[0].shape  # BCHW
        x_cat = torch.cat([xi.view(shape[0], self.no, -1) for xi in x], 2)
        if self.format != "imx" and (self.dynamic or self.shape != shape):
            self.anchors, self.strides = (x.transpose(0, 1) for x in make_anchors(x, self.stride, 0.5))
            self.shape = shape
        if self.export and self.format in {"saved_model", "pb", "tflite", "edgetpu", "tfjs"}:
            box = x_cat[:, : self.reg_max * 4]
            cls = x_cat[:, self.reg_max * 4 : self.reg_max * 4 + self.nc]
            meh_lambda = x_cat[:, -1:]
        else:
            box, cls, meh_lambda = x_cat.split((self.reg_max * 4, self.nc, 1), 1)
        cls_t = cls.transpose(-1, -2)
        cls_t[cls_t.isnan()] = 0.0
        meh_lambda_t = meh_lambda.transpose(-1, -2)
        meh_lambda_t[meh_lambda_t.isnan()] = 0.0
        alphas = meh_lambda_t * cls_t.sigmoid()
        alphas = torch.clamp(alphas, min=1e-6)
        dirichlet_dist = Dirichlet(alphas)
        samples = dirichlet_dist.sample(torch.tensor([50]))
<<<<<<< HEAD
        uncertainty = calc_cls_softmax_multi_sample_uncertainty(samples).transpose(-1, -2)
=======
        uncertainty = calculate_classification_multi_sample_entropy(samples).transpose(-1, -2)
>>>>>>> 5ef2744a
        if self.export and self.format in {"tflite", "edgetpu"}:
            grid_h = shape[2]
            grid_w = shape[3]
            grid_size = torch.tensor([grid_w, grid_h, grid_w, grid_h], device=box.device).reshape(1, 4, 1)
            norm = self.strides / (self.stride[0] * grid_size)
            dbox = self.decode_bboxes(self.dfl(box) * norm, self.anchors.unsqueeze(0) * norm[:, :2])
        elif self.export and self.format == "imx":
            dbox = self.decode_bboxes(
                self.dfl(box) * self.strides, self.anchors.unsqueeze(0) * self.strides, xywh=False
            )
            return dbox.transpose(1, 2), cls.sigmoid().permute(0, 2, 1), uncertainty.permute(0, 2, 1)
        else:
            dbox = self.decode_bboxes(self.dfl(box), self.anchors.unsqueeze(0)) * self.strides
        return torch.cat((dbox, cls.sigmoid(), uncertainty), 1)

    def bias_init(self):
        """Initialize biases for EDL MEH detection heads including evidence parameters."""
        m = self
        for a, b, c, s in zip(m.cv2, m.cv3, m.meh_lambda, m.stride):
            a[-1].bias.data[:] = 1.0  # box
            b[-1].bias.data[: m.nc] = math.log(5 / m.nc / (640 / s) ** 2)  # cls
            c[-1].bias.data[: 1] = math.log(5 / 1 / (640 / s) ** 2)  # meh_lambda
        if self.end2end:
            for a, b, c, s in zip(m.one2one_cv2, m.one2one_cv3, m.one2one_meh_lambda, m.stride):
                a[-1].bias.data[:] = 1.0
                b[-1].bias.data[: m.nc] = math.log(5 / m.nc / (640 / s) ** 2)
                c[-1].bias.data[: 1] = math.log(5 / 1 / (640 / s) ** 2)

    @staticmethod
    def postprocess(preds: torch.Tensor, max_det: int, nc: int = 80):
<<<<<<< HEAD
        raise NotImplementedError("Not implemented to handle uncertainty output yet.")


def initialize_uncertainty_layers(model, args):
    for m in model.modules():
        class_name = m.__class__.__name__
        if class_name == "DetectMCDropout":
                m.num_mc_forward_passes = int(args.num_mc_forward_passes)
        if class_name == "DetectEnsemble":
            m.num_ensemble_heads = int(args.num_ensemble_heads)
        if class_name == "DetectMCDropout" or class_name == "DetectEnsemble":
            m.set_dropout_rates(
                args.dropout_rate,
                args.dropout_method_idx,
                args.dropblock_size,
            )
        if class_name == "DetectEDLMEH":
            m.set_meh_lambda_activation_idx(int(args.meh_lambda_activation_idx))
    
MEH_LAMBDA_ACTIVATIONS = {
    'exp': torch.exp,
    'relu': torch.relu,
    'softplus': torch.nn.functional.softplus,
    'aglu': AGLU(),
}

def resolve_meh_lambda_activation(idx):
    MEH_LAMBDA_ACTIVATION_NAMES = ['exp', 'relu', 'softplus', 'aglu']
    if isinstance(idx, int) and 0 <= idx < len(MEH_LAMBDA_ACTIVATION_NAMES):
        name = MEH_LAMBDA_ACTIVATION_NAMES[idx]
        print(f"Using MEH lambda activation by index: {idx} -> {name}") # TODO: remove
        return MEH_LAMBDA_ACTIVATIONS[name]
    raise ValueError(f"Invalid meh_lambda_activation_idx: {idx}")
=======
        """
        Post-processes YOLO model predictions.

        Args:
            preds (torch.Tensor): Raw predictions with shape (batch_size, num_anchors, 4 + nc) with last dimension
                format [x, y, w, h, class_probs].
            max_det (int): Maximum detections per image.
            nc (int, optional): Number of classes. Default: 80.

        Returns:
            (torch.Tensor): Processed predictions with shape (batch_size, min(max_det, num_anchors), 6) and last
                dimension format [x, y, w, h, max_class_prob, class_index].
        """
        # TODO
        batch_size, anchors, _ = preds.shape  # i.e. shape(16,8400,84)
        boxes, scores = preds.split([4, nc], dim=-1)
        index = scores.amax(dim=-1).topk(min(max_det, anchors))[1].unsqueeze(-1)
        boxes = boxes.gather(dim=1, index=index.repeat(1, 1, 4))
        scores = scores.gather(dim=1, index=index.repeat(1, 1, nc))
        scores, index = scores.flatten(1).topk(min(max_det, anchors))
        i = torch.arange(batch_size)[..., None]  # batch indices
        return torch.cat([boxes[i, index // nc], scores[..., None], (index % nc)[..., None].float()], dim=-1)


class DetectDFLUncertainty(Detect):
    """
    YOLO Detect head that extracts DFL (Distribution Focal Loss) box coordinate uncertainty via entropy.
    For each bounding box, calculates the entropy of the DFL distribution for each coordinate before decode_bboxes,
    and appends this as an additional output channel per box.
    """
    def __init__(self, nc: int = 80, ch: Tuple = ()):  # same as Detect
        super().__init__(nc, ch)

    def forward(self, x: List[torch.Tensor]) -> Union[List[torch.Tensor], Tuple]:
        if self.end2end:
            return self.forward_end2end(x)
        for i in range(self.nl):
            x[i] = torch.cat((self.cv2[i](x[i]), self.cv3[i](x[i])), 1)
        if self.training:
            return x
        y = self._inference(x)
        if self.export:
            return y
        return y, x

    def _inference(self, x: List[torch.Tensor]) -> Tuple[torch.Tensor, torch.Tensor]:
        """
        Like _inference, but also returns DFL entropy per box (before decode_bboxes).
        """
        shape = x[0].shape  # BCHW
        x_cat = torch.cat([xi.view(shape[0], self.no, -1) for xi in x], 2)
        if self.format != "imx" and (self.dynamic or self.shape != shape):
            self.anchors, self.strides = (x.transpose(0, 1) for x in make_anchors(x, self.stride, 0.5))
            self.shape = shape
        if self.export and self.format in {"saved_model", "pb", "tflite", "edgetpu", "tfjs"}:
            box = x_cat[:, : self.reg_max * 4]
            cls = x_cat[:, self.reg_max * 4 :]
        else:
            box, cls = x_cat.split((self.reg_max * 4, self.nc), 1)
        
        batch_size, _, num_anchors = box.shape # box: (batch_size, reg_max*4, num_anchors)
        box_view = box.view(batch_size, 4, self.reg_max, num_anchors)  # (batch_size, 4, reg_max, num_anchors)
        box_probs = box_view.softmax(2)  # (batch_size, 4, reg_max, num_anchors)
        dfl_entropy = -(box_probs * (box_probs.clamp(min=1e-8).log())).sum(2)  # (batch_size, 4, num_anchors) entropy per box coordinate
        dfl_entropy = dfl_entropy.mean(1, keepdim=True)  # (batch_size, 1, num_anchors) mean entropy across 4 coordinates
        dfl_entropy = dfl_entropy  # (batch_size, 1, num_anchors)

        if self.export and self.format in {"tflite", "edgetpu"}:
            # Precompute normalization factor to increase numerical stability
            # See https://github.com/ultralytics/ultralytics/issues/7371
            grid_h = shape[2]
            grid_w = shape[3]
            grid_size = torch.tensor([grid_w, grid_h, grid_w, grid_h], device=box.device).reshape(1, 4, 1)
            norm = self.strides / (self.stride[0] * grid_size)
            dbox = self.decode_bboxes(self.dfl(box) * norm, self.anchors.unsqueeze(0) * norm[:, :2])
        elif self.export and self.format == "imx":
            dbox = self.decode_bboxes(
                self.dfl(box) * self.strides, self.anchors.unsqueeze(0) * self.strides, xywh=False
            )
            return dbox.transpose(1, 2), cls.sigmoid().permute(0, 2, 1), dfl_entropy.permute(0, 2, 1)
        else:
            dbox = self.decode_bboxes(self.dfl(box), self.anchors.unsqueeze(0)) * self.strides

        return torch.cat((dbox, cls.sigmoid(), dfl_entropy), 1)
        # box_flat = box_probs * torch.arange(self.reg_max, device=box.device).view(1, 1, self.reg_max, 1)
        # box_flat = box_flat.sum(2).view(batch_size, 4, num_anchors)  # (batch_size, 4, num_anchors)
        # dbox = self.decode_bboxes(box_flat, self.anchors.unsqueeze(0)) * self.strides
        # out = torch.cat((dbox, cls.sigmoid()), 1)  # (batch_size, 4+nc, num_anchors)
        # return out, dfl_entropy
>>>>>>> 5ef2744a
<|MERGE_RESOLUTION|>--- conflicted
+++ resolved
@@ -1465,11 +1465,7 @@
         # Collect multiple class probability predictions from ensemble
         cls_samples = torch.stack([cls.transpose(-1, -2)
                                 for _, cls in (x_cat.split((self.reg_max * 4, self.nc), dim=1) for x_cat in x_cats)], dim=0)
-<<<<<<< HEAD
         uncertainty = calc_cls_softmax_multi_sample_uncertainty(cls_samples.softmax(-1)).transpose(-1, -2)
-=======
-        epistemic_uncertainty = calculate_classification_multi_sample_entropy(cls_samples.softmax(2)).transpose(-1, -2)
->>>>>>> 5ef2744a
         if self.export and self.format in {"tflite", "edgetpu"}:
             grid_h = shape[2]
             grid_w = shape[3]
@@ -1703,7 +1699,6 @@
 
         self._create_dropout_layers()
 
-<<<<<<< HEAD
     def _create_dropout_layers(self):
         """Create dropout layers as instance variables."""
         dropout_method = self.dropout_methods[self.dropout_method_idx]
@@ -1718,21 +1713,6 @@
             self.dropout_layer = nn.Dropout(p=self.dropout_rate)
         else:
             raise ValueError(f"Unknown dropout_method: {dropout_method}")
-=======
-        self.cv3 = (
-            nn.ModuleList(nn.Sequential(Conv(x, c3, 3), Conv(c3, c3, 3), nn.Conv2d(c3, self.nc, 1)) for x in ch)
-            if self.legacy
-            else nn.ModuleList(
-                nn.Sequential(
-                    DropBlock2D(drop_prob=0.2, block_size=3), # TODO: dropout probability could be set with train() call
-                    nn.Sequential(DWConv(x, x, 3), Conv(x, c3, 1)),
-                    nn.Sequential(DWConv(c3, c3, 3), Conv(c3, c3, 1)),
-                    nn.Conv2d(c3, self.nc, 1),
-                )
-                for x in ch
-            )
-        )
->>>>>>> 5ef2744a
 
     def set_dropout_rates(self, dropout_rate: float, dropout_method_idx: float = None, dropblock_size: float = None):
         """Set dropout rates and optionally change dropout method, recreating cv3 if needed."""
@@ -1770,11 +1750,7 @@
         if self.end2end:
             return self.forward_end2end(x)
 
-<<<<<<< HEAD
         if self.training:
-=======
-        if self.training: 
->>>>>>> 5ef2744a
             for i in range(self.nl):
                 xi = self.dropout_layer(x[i])
                 cls = self.cv3[i](xi)
@@ -1841,11 +1817,7 @@
         cls_samples = torch.stack([cls.transpose(-1, -2) 
                                 for _, cls in (x_cat.split((self.reg_max * 4, self.nc), dim=1) for x_cat in x_cats)], dim=0)
 
-<<<<<<< HEAD
         uncertainty = calc_cls_softmax_multi_sample_uncertainty(cls_samples.softmax(-1)).transpose(-1, -2)
-=======
-        uncertainty = calculate_classification_multi_sample_entropy(cls_samples.softmax(2)).transpose(-1, -2)
->>>>>>> 5ef2744a
 
         if self.export and self.format in {"tflite", "edgetpu"}:
             # Precompute normalization factor to increase numerical stability
@@ -1864,7 +1836,6 @@
             dbox = self.decode_bboxes(self.dfl(box), self.anchors.unsqueeze(0)) * self.strides
 
         return torch.cat((dbox, cls.sigmoid(), uncertainty), 1)
-<<<<<<< HEAD
     
     @staticmethod
     def postprocess(preds: torch.Tensor, max_det: int, nc: int = 80):
@@ -1936,8 +1907,6 @@
     @staticmethod
     def postprocess(preds: torch.Tensor, max_det: int, nc: int = 80):
         raise NotImplementedError("Not implemented to handle uncertainty output yet.")
-=======
->>>>>>> 5ef2744a
     
 
 class DetectEDLMEH(Detect):
@@ -2063,11 +2032,7 @@
         alphas = torch.clamp(alphas, min=1e-6)
         dirichlet_dist = Dirichlet(alphas)
         samples = dirichlet_dist.sample(torch.tensor([50]))
-<<<<<<< HEAD
         uncertainty = calc_cls_softmax_multi_sample_uncertainty(samples).transpose(-1, -2)
-=======
-        uncertainty = calculate_classification_multi_sample_entropy(samples).transpose(-1, -2)
->>>>>>> 5ef2744a
         if self.export and self.format in {"tflite", "edgetpu"}:
             grid_h = shape[2]
             grid_w = shape[3]
@@ -2098,7 +2063,6 @@
 
     @staticmethod
     def postprocess(preds: torch.Tensor, max_det: int, nc: int = 80):
-<<<<<<< HEAD
         raise NotImplementedError("Not implemented to handle uncertainty output yet.")
 
 
@@ -2131,95 +2095,4 @@
         name = MEH_LAMBDA_ACTIVATION_NAMES[idx]
         print(f"Using MEH lambda activation by index: {idx} -> {name}") # TODO: remove
         return MEH_LAMBDA_ACTIVATIONS[name]
-    raise ValueError(f"Invalid meh_lambda_activation_idx: {idx}")
-=======
-        """
-        Post-processes YOLO model predictions.
-
-        Args:
-            preds (torch.Tensor): Raw predictions with shape (batch_size, num_anchors, 4 + nc) with last dimension
-                format [x, y, w, h, class_probs].
-            max_det (int): Maximum detections per image.
-            nc (int, optional): Number of classes. Default: 80.
-
-        Returns:
-            (torch.Tensor): Processed predictions with shape (batch_size, min(max_det, num_anchors), 6) and last
-                dimension format [x, y, w, h, max_class_prob, class_index].
-        """
-        # TODO
-        batch_size, anchors, _ = preds.shape  # i.e. shape(16,8400,84)
-        boxes, scores = preds.split([4, nc], dim=-1)
-        index = scores.amax(dim=-1).topk(min(max_det, anchors))[1].unsqueeze(-1)
-        boxes = boxes.gather(dim=1, index=index.repeat(1, 1, 4))
-        scores = scores.gather(dim=1, index=index.repeat(1, 1, nc))
-        scores, index = scores.flatten(1).topk(min(max_det, anchors))
-        i = torch.arange(batch_size)[..., None]  # batch indices
-        return torch.cat([boxes[i, index // nc], scores[..., None], (index % nc)[..., None].float()], dim=-1)
-
-
-class DetectDFLUncertainty(Detect):
-    """
-    YOLO Detect head that extracts DFL (Distribution Focal Loss) box coordinate uncertainty via entropy.
-    For each bounding box, calculates the entropy of the DFL distribution for each coordinate before decode_bboxes,
-    and appends this as an additional output channel per box.
-    """
-    def __init__(self, nc: int = 80, ch: Tuple = ()):  # same as Detect
-        super().__init__(nc, ch)
-
-    def forward(self, x: List[torch.Tensor]) -> Union[List[torch.Tensor], Tuple]:
-        if self.end2end:
-            return self.forward_end2end(x)
-        for i in range(self.nl):
-            x[i] = torch.cat((self.cv2[i](x[i]), self.cv3[i](x[i])), 1)
-        if self.training:
-            return x
-        y = self._inference(x)
-        if self.export:
-            return y
-        return y, x
-
-    def _inference(self, x: List[torch.Tensor]) -> Tuple[torch.Tensor, torch.Tensor]:
-        """
-        Like _inference, but also returns DFL entropy per box (before decode_bboxes).
-        """
-        shape = x[0].shape  # BCHW
-        x_cat = torch.cat([xi.view(shape[0], self.no, -1) for xi in x], 2)
-        if self.format != "imx" and (self.dynamic or self.shape != shape):
-            self.anchors, self.strides = (x.transpose(0, 1) for x in make_anchors(x, self.stride, 0.5))
-            self.shape = shape
-        if self.export and self.format in {"saved_model", "pb", "tflite", "edgetpu", "tfjs"}:
-            box = x_cat[:, : self.reg_max * 4]
-            cls = x_cat[:, self.reg_max * 4 :]
-        else:
-            box, cls = x_cat.split((self.reg_max * 4, self.nc), 1)
-        
-        batch_size, _, num_anchors = box.shape # box: (batch_size, reg_max*4, num_anchors)
-        box_view = box.view(batch_size, 4, self.reg_max, num_anchors)  # (batch_size, 4, reg_max, num_anchors)
-        box_probs = box_view.softmax(2)  # (batch_size, 4, reg_max, num_anchors)
-        dfl_entropy = -(box_probs * (box_probs.clamp(min=1e-8).log())).sum(2)  # (batch_size, 4, num_anchors) entropy per box coordinate
-        dfl_entropy = dfl_entropy.mean(1, keepdim=True)  # (batch_size, 1, num_anchors) mean entropy across 4 coordinates
-        dfl_entropy = dfl_entropy  # (batch_size, 1, num_anchors)
-
-        if self.export and self.format in {"tflite", "edgetpu"}:
-            # Precompute normalization factor to increase numerical stability
-            # See https://github.com/ultralytics/ultralytics/issues/7371
-            grid_h = shape[2]
-            grid_w = shape[3]
-            grid_size = torch.tensor([grid_w, grid_h, grid_w, grid_h], device=box.device).reshape(1, 4, 1)
-            norm = self.strides / (self.stride[0] * grid_size)
-            dbox = self.decode_bboxes(self.dfl(box) * norm, self.anchors.unsqueeze(0) * norm[:, :2])
-        elif self.export and self.format == "imx":
-            dbox = self.decode_bboxes(
-                self.dfl(box) * self.strides, self.anchors.unsqueeze(0) * self.strides, xywh=False
-            )
-            return dbox.transpose(1, 2), cls.sigmoid().permute(0, 2, 1), dfl_entropy.permute(0, 2, 1)
-        else:
-            dbox = self.decode_bboxes(self.dfl(box), self.anchors.unsqueeze(0)) * self.strides
-
-        return torch.cat((dbox, cls.sigmoid(), dfl_entropy), 1)
-        # box_flat = box_probs * torch.arange(self.reg_max, device=box.device).view(1, 1, self.reg_max, 1)
-        # box_flat = box_flat.sum(2).view(batch_size, 4, num_anchors)  # (batch_size, 4, num_anchors)
-        # dbox = self.decode_bboxes(box_flat, self.anchors.unsqueeze(0)) * self.strides
-        # out = torch.cat((dbox, cls.sigmoid()), 1)  # (batch_size, 4+nc, num_anchors)
-        # return out, dfl_entropy
->>>>>>> 5ef2744a
+    raise ValueError(f"Invalid meh_lambda_activation_idx: {idx}")